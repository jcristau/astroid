--- conflicted
+++ resolved
@@ -95,11 +95,7 @@
         yielded = set()
         for res in _func(node, context, **kwargs):
             # unproxy only true instance, not const, tuple, dict...
-<<<<<<< HEAD
-            if res.__class__ is Instance:
-=======
             if res.__class__.__name__ == 'Instance':
->>>>>>> f293a83d
                 ares = res._proxied
             else:
                 ares = res
@@ -108,10 +104,7 @@
                 yielded.add(ares)
     return wrapped
 
-<<<<<<< HEAD
-=======
 
->>>>>>> f293a83d
 @wrapt.decorator
 def yes_if_nothing_inferred(func, instance, args, kwargs):
     inferred = False
@@ -121,10 +114,7 @@
     if not inferred:
         yield util.YES
 
-<<<<<<< HEAD
-=======
 
->>>>>>> f293a83d
 @wrapt.decorator
 def raise_if_nothing_inferred(func, instance, args, kwargs):
     inferred = False
