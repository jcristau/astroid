# copyright 2003-2013 LOGILAB S.A. (Paris, FRANCE), all rights reserved.
# contact http://www.logilab.fr/ -- mailto:contact@logilab.fr
#
# This file is part of astroid.
#
# astroid is free software: you can redistribute it and/or modify it
# under the terms of the GNU Lesser General Public License as published by the
# Free Software Foundation, either version 2.1 of the License, or (at your
# option) any later version.
#
# astroid is distributed in the hope that it will be useful, but
# WITHOUT ANY WARRANTY; without even the implied warranty of MERCHANTABILITY or
# FITNESS FOR A PARTICULAR PURPOSE.  See the GNU Lesser General Public License
# for more details.
#
# You should have received a copy of the GNU Lesser General Public License along
# with astroid. If not, see <http://www.gnu.org/licenses/>.

"""
This module contains the classes for "scoped" node, i.e. which are opening a
new local scope in the language definition : Module, ClassDef, FunctionDef (and
Lambda, GeneratorExp, DictComp and SetComp to some extent).
"""

import collections
import io
import itertools
import warnings

try:
    from functools import singledispatch as _singledispatch
except ImportError:
    from singledispatch import singledispatch as _singledispatch

import six

from astroid.tree import base
from astroid import context as contextmod
from astroid import exceptions
from astroid import decorators as decorators_mod
from astroid.interpreter import lookup
from astroid.interpreter import objects
from astroid.interpreter import runtimeabc
from astroid.interpreter.util import infer_stmts
from astroid import manager
from astroid.tree import base as treebase
from astroid.tree import node_classes
from astroid.tree import treeabc
from astroid import util

MANAGER = manager.AstroidManager()


# TODO: remove this, this is for writing the necessary code only.
try:
    from types import MappingProxyType
except ImportError:
    from dictproxyhack import dictproxy as MappingProxyType


BUILTINS = six.moves.builtins.__name__
ITER_METHODS = ('__iter__', '__getitem__')


def _c3_merge(sequences, cls, context):
    """Merges MROs in *sequences* to a single MRO using the C3 algorithm.

    Adapted from http://www.python.org/download/releases/2.3/mro/.

    """
    result = []
    while True:
        sequences = [s for s in sequences if s]   # purge empty sequences
        if not sequences:
            return result
        for s1 in sequences:   # find merge candidates among seq heads
            candidate = s1[0]
            for s2 in sequences:
                if candidate in s2[1:]:
                    candidate = None
                    break      # reject the current head, it appears later
            else:
                break
        if not candidate:
            # Show all the remaining bases, which were considered as
            # candidates for the next mro sequence.
            raise exceptions.InconsistentMroError(
                message="Cannot create a consistent method resolution order "
                "for MROs {mros} of class {cls!r}.",
                mros=sequences, cls=cls, context=context)

        result.append(candidate)
        # remove the chosen candidate
        for seq in sequences:
            if seq[0] == candidate:
                del seq[0]


def _verify_duplicates_mro(sequences, cls, context):
    for sequence in sequences:
        names = [node.qname() for node in sequence]
        if len(names) != len(set(names)):
            raise exceptions.DuplicateBasesError(
                message='Duplicates found in MROs {mros} for {cls!r}.',
                mros=sequences, cls=cls, context=context)


def function_to_method(n, klass):
    if isinstance(n, FunctionDef):
        if n.type == 'classmethod':
            return objects.BoundMethod(n, klass)
        if n.type != 'staticmethod':
            return objects.UnboundMethod(n)
    return n


def std_special_attributes(self, name, add_locals=True):
    if add_locals:
        locals = self.locals
    else:
        locals = {}
    if name == '__name__':
        return [node_classes.Const(self.name)] + locals.get(name, [])
    if name == '__doc__':
        return [node_classes.Const(self.doc)] + locals.get(name, [])
    if name == '__dict__':
        return [node_classes.Dict()] + locals.get(name, [])
    # TODO: missing context
    raise exceptions.AttributeInferenceError(target=self, attribute=name)


class QualifiedNameMixin(object):

    def qname(node):
        """Return the 'qualified' name of the node."""
        if node.parent is None:
            return node.name
        return '%s.%s' % (node.parent.frame().qname(), node.name)


@util.register_implementation(treeabc.Module)
class Module(QualifiedNameMixin, lookup.LocalsDictNode):
    _astroid_fields = ('body',)

    fromlineno = 0
    lineno = 0

    # attributes below are set by the builder module or by raw factories

    # the file from which as been extracted the astroid representation. It may
    # be None if the representation has been built from a built-in module
    source_file = None
    # Alternatively, if built from a string/bytes, this can be set
    source_code = None
    # encoding of python source file, so we can get unicode out of it (python2
    # only)
    file_encoding = None
    # the module name
    name = None
    # boolean for astroid built from source (i.e. ast)
    pure_python = None
    # boolean for package module
    package = None

    special_attributes = frozenset(
        # These attributes are listed in the data model documentation.
        # https://docs.python.org/3/reference/datamodel.html#the-standard-type-hierarchy
        ('__name__', '__doc__', '__file__', '__dict__',
         # __path__ is a standard attribute on *packages* not
         # non-package modules.  The only mention of it in the
         # official 2.7 documentation I can find is in the
         # tutorial.  __package__ isn't mentioned anywhere outside a PEP:
         # https://www.python.org/dev/peps/pep-0366/
         '__path__', '__package__',
         # The builtins package is a member of every module's namespace.
         six.moves.builtins.__name__,
         # These are related to the Python 3 implementation of the
         # import system,
         # https://docs.python.org/3/reference/import.html#import-related-module-attributes
         '__loader__', '__spec__', '__cached__'))

    # names of module attributes available through the global scope
    scope_attrs = frozenset(('__name__', '__doc__', '__file__', '__path__'))

    if six.PY2:
        _other_fields = ('name', 'doc', 'file_encoding', 'package',
                         'pure_python', 'source_code', 'source_file')
    else:
        _other_fields = ('name', 'doc', 'package', 'pure_python',
                         'source_code', 'source_file')
    # _other_other_fields = ('locals', 'globals')

    def __init__(self, name, doc, package=None, parent=None,
                 pure_python=True, source_code=None, source_file=None):
        self.name = name
        self.doc = doc
        self.package = package
        self.parent = parent
        self.pure_python = pure_python
        self.source_code = source_code
        self.source_file = source_file
        self.body = []
        self.external_attrs = collections.defaultdict(list)

    def postinit(self, body=None):
        self.body = body

    @property
    def globals(self):
        return MappingProxyType(lookup.get_locals(self))

    @property
    def future_imports(self):
        index = 0
        future_imports = []

        # The start of a Python module has an optional docstring
        # followed by any number of `from __future__ import`
        # statements.  This doesn't try to test for incorrect ASTs,
        # but should function on all correct ones.
        while (index < len(self.body)):
            if (isinstance(self.body[index], node_classes.ImportFrom)
                and self.body[index].modname == '__future__'):
                # This is a `from __future__ import` statement.
                future_imports.extend(n[0] for n in getattr(self.body[index],
                                                            'names', ()))
            elif (index == 0 and isinstance(self.body[0], node_classes.Expr)):
                # This is a docstring, so do nothing.
                pass
            else:
                # This is some other kind of statement, so the future
                # imports must be finished.
                break
            index += 1
        return frozenset(future_imports)

    def _get_stream(self):
        if self.source_code is not None:
            return io.BytesIO(self.source_code)
        if self.source_file is not None:
            stream = open(self.source_file, 'rb')
            return stream
        return None

    def stream(self):
        """Get a stream to the underlying file or bytes."""
        return self._get_stream()

    def block_range(self, lineno):
        """return block line numbers.

        start from the beginning whatever the given lineno
        """
        return self.fromlineno, self.tolineno

    def scope_lookup(self, node, name, offset=0):
        if name in self.scope_attrs and name not in self.locals:
            try:
                return self, self.getattr(name)
            except exceptions.AttributeInferenceError:
                return self, ()
        return self._scope_lookup(node, name, offset)

    def pytype(self):
        return '%s.module' % BUILTINS

    def display_type(self):
        return 'Module'

    def getattr(self, name, context=None, ignore_locals=False):
        result = []
        if name in self.special_attributes:
            if name == '__file__':
                result = ([node_classes.Const(self.source_file)] + self.locals.get(name, []))
            elif name == '__path__' and self.package:
                result = [node_classes.List()] + self.locals.get(name, [])
            else:
                result = std_special_attributes(self, name)
        elif not ignore_locals and name in self.locals:
            result = self.locals[name]
        # TODO: should ignore_locals also affect external_attrs?
        elif name in self.external_attrs:
            return self.external_attrs[name]
        elif self.package:
            try:
                result = [self.import_module(name, relative_only=True)]
            except (exceptions.AstroidBuildingError, SyntaxError):
                util.reraise(exceptions.AttributeInferenceError(target=self,
                                                                attribute=name,
                                                                context=context))
        result = [n for n in result if not isinstance(n, node_classes.DelName)]
        if result:
            return result
        raise exceptions.AttributeInferenceError(target=self, attribute=name,
                                                 context=context)

    def igetattr(self, name, context=None):
        """inferred getattr"""
        # set lookup name since this is necessary to infer on import nodes for
        # instance
        context = contextmod.copy_context(context)
        context.lookupname = name
        try:
            stmts = self.getattr(name, context)
            return infer_stmts(stmts, context, frame=self)
        except exceptions.AttributeInferenceError as error:
            structured = exceptions.InferenceError(error.message, target=self,
                                                   attribute=name, context=context)
            util.reraise(structured)

    def fully_defined(self):
        """return True if this module has been built from a .py file
        and so contains a complete representation including the code
        """
        return self.file is not None and self.file.endswith('.py')

    def statement(self):
        """return the first parent node marked as statement node
        consider a module as a statement...
        """
        return self

    def previous_sibling(self):
        """module has no sibling"""
        return

    def next_sibling(self):
        """module has no sibling"""
        return

    if six.PY2:
        @decorators_mod.cachedproperty
        def _absolute_import_activated(self):
            return 'absolute_import' in self.future_imports
    else:
        _absolute_import_activated = True

    def absolute_import_activated(self):
        return self._absolute_import_activated

    def import_module(self, modname, relative_only=False, level=None):
        """import the given module considering self as context"""
        if relative_only and level is None:
            level = 0
        absmodname = self.relative_to_absolute_name(modname, level)
        try:
            return MANAGER.ast_from_module_name(absmodname)
        except exceptions.AstroidBuildingError:
            # we only want to import a sub module or package of this module,
            # skip here
            if relative_only:
                raise
        return MANAGER.ast_from_module_name(modname)

    def relative_to_absolute_name(self, modname, level):
        """return the absolute module name for a relative import.

        The relative import can be implicit or explicit.
        """
        # XXX this returns non sens when called on an absolute import
        # like 'pylint.checkers.astroid.utils'
        # XXX doesn't return absolute name if self.name isn't absolute name
        if self.absolute_import_activated() and level is None:
            return modname
        if level:
            if self.package:
                level = level - 1
            if level and self.name.count('.') < level:
                raise exceptions.TooManyLevelsError(
                    level=level, name=self.name)

            package_name = self.name.rsplit('.', level)[0]
        elif self.package:
            package_name = self.name
        else:
            package_name = self.name.rsplit('.', 1)[0]
        if package_name:
            if not modname:
                return package_name
            return '%s.%s' % (package_name, modname)
        return modname

    def wildcard_import_names(self):
        """return the list of imported names when this module is 'wildcard
        imported'

        It doesn't include the '__builtins__' name which is added by the
        current CPython implementation of wildcard imports.
        """
        # We separate the different steps of lookup in try/excepts
        # to avoid catching too many Exceptions
        default = [name for name in self.keys() if not name.startswith('_')]
        if '__all__' in self:
            all = self['__all__']
        else:
            return default

        try:
            explicit = next(all.assigned_stmts())
        except exceptions.InferenceError:
            return default
        except AttributeError:
            # not an assignment node
            # XXX infer?
            return default

        # Try our best to detect the exported name.
        inferred = []
        try:
            explicit = next(explicit.infer())
        except exceptions.InferenceError:
            return default
        if not isinstance(explicit, (node_classes.Tuple, node_classes.List)):
            return default

        str_const = lambda node: (isinstance(node, node_classes.Const) and
                                  isinstance(node.value, six.string_types))
        for node in explicit.elts:
            if str_const(node):
                inferred.append(node.value)
            else:
                try:
                    inferred_node = next(node.infer())
                except exceptions.InferenceError:
                    continue
                if str_const(inferred_node):
                    inferred.append(inferred_node.value)
        return inferred

    def bool_value(self):
        return True


class ComprehensionScope(lookup.LocalsDictNode):
    def frame(self):
        return self.parent.frame()

    scope_lookup = lookup.LocalsDictNode._scope_lookup


@util.register_implementation(treeabc.GeneratorExp)
class GeneratorExp(ComprehensionScope):
    _astroid_fields = ('elt', 'generators')
    # _other_other_fields = ('locals',)
    elt = None
    generators = None

    def __init__(self, lineno=None, col_offset=None, parent=None):
        super(GeneratorExp, self).__init__(lineno, col_offset, parent)

    def postinit(self, elt=None, generators=None):
        self.elt = elt
        if generators is None:
            self.generators = []
        else:
            self.generators = generators

    def bool_value(self):
        return True


@util.register_implementation(treeabc.DictComp)
class DictComp(ComprehensionScope):
    _astroid_fields = ('key', 'value', 'generators')
    # _other_other_fields = ('locals',)
    key = None
    value = None
    generators = None

    def __init__(self, lineno=None, col_offset=None, parent=None):
        super(DictComp, self).__init__(lineno, col_offset, parent)

    def postinit(self, key=None, value=None, generators=None):
        self.key = key
        self.value = value
        if generators is None:
            self.generators = []
        else:
            self.generators = generators

    def bool_value(self):
        return util.Uninferable


@util.register_implementation(treeabc.SetComp)
class SetComp(ComprehensionScope):
    _astroid_fields = ('elt', 'generators')
    # _other_other_fields = ('locals',)
    elt = None
    generators = None

    def __init__(self, lineno=None, col_offset=None, parent=None):
        super(SetComp, self).__init__(lineno, col_offset, parent)

    def postinit(self, elt=None, generators=None):
        self.elt = elt
        if generators is None:
            self.generators = []
        else:
            self.generators = generators

    def bool_value(self):
        return util.Uninferable


@util.register_implementation(treeabc.ListComp)
class _ListComp(treebase.NodeNG):
    """class representing a ListComp node"""
    _astroid_fields = ('elt', 'generators')
    elt = None
    generators = None

    def postinit(self, elt=None, generators=None):
        self.elt = elt
        self.generators = generators

    def bool_value(self):
        return util.Uninferable


if six.PY3:
    class ListComp(_ListComp, ComprehensionScope):
        """class representing a ListComp node"""
        # _other_other_fields = ('locals',)

        def __init__(self, lineno=None, col_offset=None, parent=None):
            super(ListComp, self).__init__(lineno, col_offset, parent)
else:
    class ListComp(_ListComp):
        """class representing a ListComp node"""


def _infer_decorator_callchain(node):
    """Detect decorator call chaining and see if the end result is a
    static or a classmethod.
    """
    if not isinstance(node, FunctionDef):
        return
    if not node.parent:
        return
    try:
        # TODO: We don't handle multiple inference results right now,
        #       because there's no flow to reason when the return
        #       is what we are looking for, a static or a class method.
        result = next(node.infer_call_result(node.parent))
    except (StopIteration, exceptions.InferenceError):
        return
    if isinstance(result, objects.Instance):
        result = result._proxied
    if isinstance(result, ClassDef):
        if result.is_subtype_of('%s.classmethod' % BUILTINS):
            return 'classmethod'
        if result.is_subtype_of('%s.staticmethod' % BUILTINS):
            return 'staticmethod'

class CallSite(object):
    """Class for understanding arguments passed into a call site

    It needs a call context, which contains the arguments and the
    keyword arguments that were passed into a given call site.
    In order to infer what an argument represents, call
    :meth:`infer_argument` with the corresponding function node
    and the argument name.
    """

    def __init__(self, funcnode, args, keywords):
        self._funcnode = funcnode
        self.duplicated_keywords = set()
        self._unpacked_args = self._unpack_args(args)
        self._unpacked_kwargs = self._unpack_keywords(keywords)

        self.positional_arguments = [
            arg for arg in self._unpacked_args
            if arg is not util.Uninferable
        ]
        self.keyword_arguments = {
            key: value for key, value in self._unpacked_kwargs.items()
            if value is not util.Uninferable
        }

    def has_invalid_arguments(self):
        """Check if in the current CallSite were passed *invalid* arguments

        This can mean multiple things. For instance, if an unpacking
        of an invalid object was passed, then this method will return True.
        Other cases can be when the arguments can't be inferred by astroid,
        for example, by passing objects which aren't known statically.
        """
        return len(self.positional_arguments) != len(self._unpacked_args)

    def has_invalid_keywords(self):
        """Check if in the current CallSite were passed *invalid* keyword arguments

        For instance, unpacking a dictionary with integer keys is invalid
        (**{1:2}), because the keys must be strings, which will make this
        method to return True. Other cases where this might return True if
        objects which can't be inferred were passed.
        """
        return len(self.keyword_arguments) != len(self._unpacked_kwargs)

    def _unpack_keywords(self, keywords):
        values = {}
        context = contextmod.InferenceContext()
        for name, value in keywords:
            if name is None:
                # Then it's an unpacking operation (**)
                try:
                    inferred = next(value.infer(context=context))
                except exceptions.InferenceError:
                    values[name] = util.Uninferable
                    continue

                if not isinstance(inferred, treeabc.Dict):
                    # Not something we can work with.
                    values[name] = util.Uninferable
                    continue

                for dict_key, dict_value in inferred.items:
                    try:
                        dict_key = next(dict_key.infer(context=context))
                    except exceptions.InferenceError:
                        values[name] = util.Uninferable
                        continue
                    if not isinstance(dict_key, treeabc.Const):
                        values[name] = util.Uninferable
                        continue
                    if not isinstance(dict_key.value, six.string_types):
                        values[name] = util.Uninferable
                        continue
                    if dict_key.value in values:
                        # The name is already in the dictionary
                        values[dict_key.value] = util.Uninferable
                        self.duplicated_keywords.add(dict_key.value)
                        continue
                    values[dict_key.value] = dict_value
            else:
                values[name] = value
        return values

    @staticmethod
    def _unpack_args(args):
        values = []
        context = contextmod.InferenceContext()
        for arg in args:
            if isinstance(arg, treeabc.Starred):
                try:
                    inferred = next(arg.value.infer(context=context))
                except exceptions.InferenceError:
                    values.append(util.Uninferable)
                    continue

                if inferred is util.Uninferable:
                    values.append(util.Uninferable)
                    continue
                if not hasattr(inferred, 'elts'):
                    values.append(util.Uninferable)
                    continue
                values.extend(inferred.elts)
            else:
                values.append(arg)
        return values

    def infer_argument(self, name, context):
        """infer a function argument value according to the call context

        Arguments:
            funcnode: The function being called.
            name: The name of the argument whose value is being inferred.
            context: TODO
        """
        if name in self.duplicated_keywords:
            raise exceptions.InferenceError('The arguments passed to {func!r} '
                                            ' have duplicate keywords.',
                                            call_site=self, func=self._funcnode,
                                            arg=name, context=context)

        # Look into the keywords first, maybe it's already there.
        try:
            return self.keyword_arguments[name].infer(context)
        except KeyError:
            pass

        # Too many arguments given and no variable arguments.
        if len(self.positional_arguments) > len(self._funcnode.args.args):
            if not self._funcnode.args.vararg:
                raise exceptions.InferenceError('Too many positional arguments '
                                                'passed to {func!r} that does '
                                                'not have *args.',
                                                call_site=self, func=self._funcnode,
                                                arg=name, context=context)

        positional = self.positional_arguments[:len(self._funcnode.args.args)]
        vararg = self.positional_arguments[len(self._funcnode.args.args):]
        argindex = self._funcnode.args.find_argname(name)[0]
        kwonlyargs = set(arg.name for arg in self._funcnode.args.kwonlyargs)
        kwargs = {
            key: value for key, value in self.keyword_arguments.items()
            if key not in kwonlyargs
        }
        # If there are too few positionals compared to
        # what the function expects to receive, check to see
        # if the missing positional arguments were passed
        # as keyword arguments and if so, place them into the
        # positional args list.
        if len(positional) < len(self._funcnode.args.args):
            for func_arg in self._funcnode.args.args:
                if func_arg.name in kwargs:
                    arg = kwargs.pop(func_arg.name)
                    positional.append(arg)

        if argindex is not None:
            # 2. first argument of instance/class method
            if argindex == 0 and self._funcnode.type in ('method', 'classmethod'):
                if context.boundnode is not None:
                    boundnode = context.boundnode
                else:
                    # XXX can do better ?
                    boundnode = self._funcnode.parent.frame()

                if isinstance(boundnode, ClassDef):
                    # Verify that we're accessing a method
                    # of the metaclass through a class, as in
                    # `cls.metaclass_method`. In this case, the
                    # first argument is always the class. 
                    method_scope = self._funcnode.parent.scope()
                    if method_scope is boundnode.metaclass():
                        return iter((boundnode, ))

                if self._funcnode.type == 'method':
                    if not isinstance(boundnode, runtimeabc.Instance):
                        boundnode = objects.Instance(boundnode)
                    return iter((boundnode,))
                if self._funcnode.type == 'classmethod':
                    return iter((boundnode,))
            # if we have a method, extract one position
            # from the index, so we'll take in account
            # the extra parameter represented by `self` or `cls`
            if self._funcnode.type in ('method', 'classmethod'):
                argindex -= 1
            # 2. search arg index
            try:
                return self.positional_arguments[argindex].infer(context)
            except IndexError:
                pass

        if self._funcnode.args.kwarg == name:
            # It wants all the keywords that were passed into
            # the call site.
            if self.has_invalid_keywords():
                raise exceptions.InferenceError(
                    "Inference failed to find values for all keyword arguments "
                    "to {func!r}: {unpacked_kwargs!r} doesn't correspond to "
                    "{keyword_arguments!r}.",
                    keyword_arguments=self.keyword_arguments,
                    unpacked_kwargs=self._unpacked_kwargs,
                    call_site=self, func=self._funcnode, arg=name, context=context)
                
            kwarg = node_classes.Dict(lineno=self._funcnode.args.lineno,
                                      col_offset=self._funcnode.args.col_offset,
                                      parent=self._funcnode.args)
            items = [(node_classes.Const(key, parent=kwarg), value)
                     for key, value in kwargs.items()]
            keys, values = zip(*items)
            kwarg.postinit(keys, values)
            return iter((kwarg, ))

        elif self._funcnode.args.vararg == name:
            # It wants all the args that were passed into
            # the call site.
            if self.has_invalid_arguments():
                raise exceptions.InferenceError(
                    "Inference failed to find values for all positional "
                    "arguments to {func!r}: {unpacked_args!r} doesn't "
                    "correspond to {positional_arguments!r}.",
                    positional_arguments=self.positional_arguments,
                    unpacked_args=self._unpacked_args,
                    call_site=self, func=self._funcnode, arg=name, context=context)

            args = node_classes.Tuple(lineno=self._funcnode.args.lineno,
                                      col_offset=self._funcnode.args.col_offset,
                                      parent=self._funcnode.args)
            args.postinit(vararg)
            return iter((args, ))

        # Check if it's a default parameter.
        try:
            return self._funcnode.args.default_value(name).infer(context)
        except exceptions.NoDefault:
            pass
        raise exceptions.InferenceError('No value found for argument {name} to '
                                        '{func!r}', call_site=self,
                                        func=self._funcnode, arg=name, context=context)


class LambdaFunctionMixin(QualifiedNameMixin, base.FilterStmtsMixin):
    """Common code for lambda and functions."""

    def called_with(self, args, keywords):
        """Get a CallSite object with the given arguments

        Given these arguments, this will return an object
        which considers them as being passed into the current function,
        which can then be used to infer their values.
        `args` needs to be a list of arguments, while `keywords`
        needs to be a list of tuples, where each tuple is formed
        by a keyword name and a keyword value.
        """
        return CallSite(self, args, keywords)

    def scope_lookup(self, node, name, offset=0):
        if node in self.args.defaults or node in self.args.kw_defaults:
            frame = self.parent.frame()
            # line offset to avoid that def func(f=func) resolve the default
            # value to the defined function
            offset = -1
        else:
            # check this is not used in function decorators
            frame = self
        return frame._scope_lookup(node, name, offset)

    def argnames(self):
        """return a list of argument names"""
        if self.args.args: # maybe None with builtin functions
            names = _rec_get_names(self.args.args)
        else:
            names = []
        if self.args.vararg:
            names.append(self.args.vararg)
        if self.args.kwarg:
            names.append(self.args.kwarg)
        return names

    def callable(self):
        return True

    def bool_value(self):
        return True


@util.register_implementation(treeabc.Lambda)
class Lambda(LambdaFunctionMixin, lookup.LocalsDictNode):
    _astroid_fields = ('args', 'body',)
    _other_other_fields = ('locals',)
    name = '<lambda>'

    # function's type, 'function' | 'method' | 'staticmethod' | 'classmethod'
    type = 'function'

    def __init__(self, lineno=None, col_offset=None, parent=None):
        self.args = []
        self.body = []
        self.instance_attrs = collections.defaultdict(list)
        super(Lambda, self).__init__(lineno, col_offset, parent)

    def postinit(self, args, body):
        self.args = args
        self.body = body

    # @property
    # def instance_attrs(self):
    #     return MappingProxyType(get_external_assignments(self, collections.defaultdict(list)))

    def pytype(self):
        return '%s.function' % BUILTINS

    def display_type(self):
        return 'Function'

    def infer_call_result(self, caller, context=None):
        """infer what a function is returning when called"""
        return self.body.infer(context)


@util.register_implementation(treeabc.FunctionDef)
class FunctionDef(LambdaFunctionMixin, lookup.LocalsDictNode,
                  node_classes.Statement):
    '''Setting FunctionDef.args to Unknown, rather than an Arguments node,
    means that the corresponding function's arguments are unknown,
    probably because it represents a function implemented in C or that
    is otherwise not introspectable.

    '''

    if six.PY3:
        _astroid_fields = ('decorators', 'args', 'body', 'returns')
        returns = None
    else:
        _astroid_fields = ('decorators', 'args', 'body')
    decorators = None

    special_attributes = frozenset(
        ('__doc__', '__name__', '__qualname__', '__module__', '__defaults__',
         '__code__', '__globals__', '__dict__', '__closure__', '__annotations__',
         '__kwdefaults__'))
    is_function = True
    # attributes below are set by the builder module or by raw factories
    _other_fields = ('name', 'doc')
    # _other_other_fields = ('locals', '_type')
    _other_other_fields = ('_type')
    _type = None

    def __init__(self, name=None, doc=None, lineno=None,
                 col_offset=None, parent=None):
        self.name = name
        self.doc = doc
        self.instance_attrs = collections.defaultdict(list)
        super(FunctionDef, self).__init__(lineno, col_offset, parent)

    # pylint: disable=arguments-differ; different than Lambdas
    def postinit(self, args, body, decorators=None, returns=None):
        self.args = args
        self.body = body
        self.decorators = decorators
        self.returns = returns

    def pytype(self):
        if 'method' in self.type:
            return '%s.instancemethod' % BUILTINS
        return '%s.function' % BUILTINS

    def display_type(self):
        if 'method' in self.type:
            return 'Method'
        return 'Function'

    @decorators_mod.cachedproperty
    def extra_decorators(self):
        """Get the extra decorators that this function can haves
        Additional decorators are considered when they are used as
        assignments, as in `method = staticmethod(method)`.
        The property will return all the callables that are used for
        decoration.
        """
        frame = self.parent.frame()
        if not isinstance(frame, ClassDef):
            return []

        decorators = []
        for assign in frame.nodes_of_class(node_classes.Assign):
            if (isinstance(assign.value, node_classes.Call)
                    and isinstance(assign.value.func, node_classes.Name)):
                for assign_node in assign.targets:
                    if not isinstance(assign_node, node_classes.AssignName):
                        # Support only `name = callable(name)`
                        continue

                    if assign_node.name != self.name:
                        # Interested only in the assignment nodes that
                        # decorates the current method.
                        continue
                    try:
                        meth = frame[self.name]
                    except KeyError:
                        continue
                    else:
                        # Must be a function and in the same frame as the
                        # original method.
                        if (isinstance(meth, FunctionDef)
                                and assign_node.frame() == frame):
                            decorators.append(assign.value)
        return decorators

    @decorators_mod.cachedproperty
    def type(self):
        """Get the function type for this node.

        Possible values are: method, function, staticmethod, classmethod.
        """
        builtin_descriptors = {'classmethod', 'staticmethod'}

        for decorator in self.extra_decorators:
            if decorator.func.name in builtin_descriptors:
                return decorator.func.name

        frame = self.parent.frame()
        type_name = 'function'
        if isinstance(frame, ClassDef):
            if self.name == '__new__':
                return 'classmethod'
            else:
                type_name = 'method'

        if not self.decorators:
            return type_name

        for node in self.decorators.nodes:
            if isinstance(node, node_classes.Name):
                if node.name in builtin_descriptors:
                    return node.name

            if isinstance(node, node_classes.Call):
                # Handle the following case:
                # @some_decorator(arg1, arg2)
                # def func(...)
                #
                try:
                    current = next(node.func.infer())
                except exceptions.InferenceError:
                    continue
                _type = _infer_decorator_callchain(current)
                if _type is not None:
                    return _type

            try:
                for inferred in node.infer():
                    # Check to see if this returns a static or a class method.
                    _type = _infer_decorator_callchain(inferred)
                    if _type is not None:
                        return _type

                    if not isinstance(inferred, ClassDef):
                        continue
                    for ancestor in inferred.ancestors():
                        if not isinstance(ancestor, ClassDef):
                            continue
                        if ancestor.is_subtype_of('%s.classmethod' % BUILTINS):
                            return 'classmethod'
                        elif ancestor.is_subtype_of('%s.staticmethod' % BUILTINS):
                            return 'staticmethod'
            except exceptions.InferenceError:
                pass
        return type_name

    @decorators_mod.cachedproperty
    def fromlineno(self):
        # lineno is the line number of the first decorator, we want the def
        # statement lineno
        lineno = self.lineno
        if self.decorators is not None:
            lineno += sum(node.tolineno - node.lineno + 1
                          for node in self.decorators.nodes)

        return lineno

    @decorators_mod.cachedproperty
    def blockstart_tolineno(self):
        return self.args.tolineno

    def block_range(self, lineno):
        """return block line numbers.

        start from the "def" position whatever the given lineno
        """
        return self.fromlineno, self.tolineno

    def getattr(self, name, context=None):
        """this method doesn't look in the instance_attrs dictionary since it's
        done by an Instance proxy at inference time.
        """
        if name == '__module__':
            return [node_classes.Const(self.root().qname())]
        if name in self.instance_attrs:
            return self.instance_attrs[name]
        return std_special_attributes(self, name, False)

    def igetattr(self, name, context=None):
        """Inferred getattr, which returns an iterator of inferred statements."""
        try:
            stmts = self.getattr(name, context)
            return infer_stmts(stmts, context, frame=self)
        except exceptions.AttributeInferenceError as error:
            structured = exceptions.InferenceError(error.message, target=self,
                                                   attribute=name,
                                                   context=context)
            util.reraise(structured)

    def is_method(self):
        """return true if the function node should be considered as a method"""
        # check we are defined in a ClassDef, because this is usually expected
        # (e.g. pylint...) when is_method() return True
        return self.type != 'function' and isinstance(self.parent.frame(), ClassDef)

    @decorators_mod.cached
    def decoratornames(self):
        """return a list of decorator qualified names"""
        result = set()
        decoratornodes = []
        if self.decorators is not None:
            # pylint: disable=unsupported-binary-operation; damn flow control.
            decoratornodes += self.decorators.nodes
        decoratornodes += self.extra_decorators
        for decnode in decoratornodes:
            for infnode in decnode.infer():
                result.add(infnode.qname())
        return result

    def is_bound(self):
        """return true if the function is bound to an Instance or a class"""
        return self.type == 'classmethod'

    def is_abstract(self, pass_is_abstract=True):
        """Returns True if the method is abstract.

        A method is considered abstract if
         - the only statement is 'raise NotImplementedError', or
         - the only statement is 'pass' and pass_is_abstract is True, or
         - the method is annotated with abc.astractproperty/abc.abstractmethod
        """
        if self.decorators:
            for node in self.decorators.nodes:
                try:
                    inferred = next(node.infer())
                except exceptions.InferenceError:
                    continue
                if inferred and inferred.qname() in ('abc.abstractproperty',
                                                     'abc.abstractmethod'):
                    return True

        for child_node in self.body:
            if isinstance(child_node, node_classes.Raise):
                if child_node.raises_not_implemented():
                    return True
            return pass_is_abstract and isinstance(child_node, node_classes.Pass)
        # empty function is the same as function with a single "pass" statement
        if pass_is_abstract:
            return True

    def is_generator(self):
        """return true if this is a generator function"""
        yield_nodes = (node_classes.Yield, node_classes.YieldFrom)
        return next(self.nodes_of_class(yield_nodes,
                                        skip_klass=(FunctionDef, Lambda)), False)

    def infer_call_result(self, caller, context=None):
        """infer what a function is returning when called"""
        if self.is_generator():
            yield objects.Generator(self)
            return
        # This is really a gigantic hack to work around metaclass
        # generators that return transient class-generating
        # functions. Pylint's AST structure cannot handle a base class
        # object that is only used for calling __new__, but does not
        # contribute to the inheritance structure itself. We inject a
        # fake class into the hierarchy here for several well-known
        # metaclass generators, and filter it out later.
        if (self.name == 'with_metaclass' and
                len(self.args.args) == 1 and
                self.args.vararg is not None):
            metaclass = next(caller.args[0].infer(context))
            if isinstance(metaclass, ClassDef):
                c = ClassDef('temporary_class', None)
                c.hide = True
                c.parent = self
                class_bases = [next(b.infer(context)) for b in caller.args[1:]]
                c.bases = [base for base in class_bases if base != util.Uninferable]
                c._metaclass = metaclass
                yield c
                return
        returns = self.nodes_of_class(node_classes.Return, skip_klass=FunctionDef)
        for returnnode in returns:
            if returnnode.value is None:
                yield node_classes.NameConstant(None)
            else:
                try:
                    for inferred in returnnode.value.infer(context):
                        yield inferred
                except exceptions.InferenceError:
                    yield util.Uninferable


@util.register_implementation(treeabc.AsyncFunctionDef)
class AsyncFunctionDef(FunctionDef):
    """Asynchronous function created with the `async` keyword."""


def _rec_get_names(args, names=None):
    """return a list of all argument names"""
    if names is None:
        names = []
    for arg in args:
        if isinstance(arg, node_classes.Tuple):
            _rec_get_names(arg.elts, names)
        else:
            names.append(arg.name)
    return names


def _is_metaclass(klass, seen=None):
    """ Return if the given class can be
    used as a metaclass.
    """
    if klass.name == 'type':
        return True
    if seen is None:
        seen = set()
    for base in klass.bases:
        try:
            for baseobj in base.infer():
                baseobj_name = baseobj.qname()
                if baseobj_name in seen:
                    continue
                else:
                    seen.add(baseobj_name)
                if isinstance(baseobj, objects.Instance):
                    # not abstract
                    return False
                if baseobj is util.Uninferable:
                    continue
                if baseobj is klass:
                    continue
                if not isinstance(baseobj, ClassDef):
                    continue
                if baseobj._type == 'metaclass':
                    return True
                if _is_metaclass(baseobj, seen):
                    return True
        except exceptions.InferenceError:
            continue
    return False


def _class_type(klass, ancestors=None):
    """return a ClassDef node type to differ metaclass and exception
    from 'regular' classes
    """
    # XXX we have to store ancestors in case we have a ancestor loop
    if klass._type is not None:
        return klass._type
    if _is_metaclass(klass):
        klass._type = 'metaclass'
    elif klass.name.endswith('Exception'):
        klass._type = 'exception'
    else:
        if ancestors is None:
            ancestors = set()
        klass_name = klass.qname()
        if klass_name in ancestors:
            # XXX we are in loop ancestors, and have found no type
            klass._type = 'class'
            return 'class'
        ancestors.add(klass_name)
        for base in klass.ancestors(recurs=False):
            name = _class_type(base, ancestors)
            if name != 'class':
                if name == 'metaclass' and not _is_metaclass(klass):
                    # don't propagate it if the current class
                    # can't be a metaclass
                    continue
                klass._type = base.type
                break
    if klass._type is None:
        klass._type = 'class'
    return klass._type


def get_wrapping_class(node):
    """Obtain the class that *wraps* this node

    We consider that a class wraps a node if the class
    is a parent for the said node.
    """

    klass = node.frame()
    while klass is not None and not isinstance(klass, ClassDef):
        if klass.parent is None:
            klass = None
        else:
            klass = klass.parent.frame()
    return klass



@util.register_implementation(treeabc.ClassDef)
class ClassDef(QualifiedNameMixin, base.FilterStmtsMixin,
               lookup.LocalsDictNode,
               node_classes.Statement):

    # some of the attributes below are set by the builder module or
    # by a raw factories

    _astroid_fields = ('decorators', 'bases', 'body')

    decorators = None
    special_attributes = frozenset(
        ('__name__', '__module__', '__dict__', '__bases__', '__doc__',
         '__qualname__', '__mro__', '__subclasses__', '__class__'))

    _type = None
    _metaclass_hack = False
    hide = False
    type = property(_class_type,
                    doc="class'type, possible values are 'class' | "
                    "'metaclass' | 'exception'")
    _other_fields = ('name', 'doc')
    _other_other_fields = ('_newstyle', 'instance_attrs', 'external_attrs')
    _newstyle = None

    def __init__(self, name=None, doc=None, lineno=None,
                 col_offset=None, parent=None):
        self.bases = []
        self.body = []
        self.name = name
        self.doc = doc
        self.instance_attrs = collections.defaultdict(list)
        self.external_attrs = collections.defaultdict(list)
        super(ClassDef, self).__init__(lineno, col_offset, parent)

    def postinit(self, bases, body, decorators, newstyle=None, metaclass=None):
        self.bases = bases
        self.body = body
        self.decorators = decorators
        if newstyle is not None:
            self._newstyle = newstyle
        if metaclass is not None:
            self._metaclass = metaclass

    @property
    def locals(self):
        # return get_locals(self)
        return MappingProxyType(lookup.get_locals(self))

    # @property
    # def instance_attrs(self):
    #     return MappingProxyType(get_external_assignments(self, collections.defaultdict(list)))

    def _newstyle_impl(self, context=None):
        if context is None:
            context = contextmod.InferenceContext()
        if self._newstyle is not None:
            return self._newstyle
        for base in self.ancestors(recurs=False, context=context):
            if base._newstyle_impl(context):
                self._newstyle = True
                break
        klass = self.declared_metaclass()
        # could be any callable, we'd need to infer the result of klass(name,
        # bases, dict).  punt if it's not a class node.
        if klass is not None and isinstance(klass, ClassDef):
            self._newstyle = klass._newstyle_impl(context)
        if self._newstyle is None:
            self._newstyle = False
        return self._newstyle

    _newstyle = None
    newstyle = property(_newstyle_impl,
                        doc="boolean indicating if it's a new style class"
                        "or not")

    @decorators_mod.cachedproperty
    def blockstart_tolineno(self):
        if self.bases:
            return self.bases[-1].tolineno
        else:
            return self.fromlineno

    def block_range(self, lineno):
        """return block line numbers.

        start from the "class" position whatever the given lineno
        """
        return self.fromlineno, self.tolineno

    def pytype(self):
        if self.newstyle:
            return '%s.type' % BUILTINS
        return '%s.classobj' % BUILTINS

    def display_type(self):
        return 'Class'

    def callable(self):
        return True

    def is_subtype_of(self, type_name, context=None):
        if self.qname() == type_name:
            return True
        for anc in self.ancestors(context=context):
            if anc.qname() == type_name:
                return True

    def _infer_type_call(self, caller, context):
        name_node = next(caller.args[0].infer(context))
        if (isinstance(name_node, node_classes.Const) and
                isinstance(name_node.value, six.string_types)):
            name = name_node.value
        else:
            return util.Uninferable

        result = ClassDef(name, None, parent=caller.parent)

        # Get the bases of the class.
        class_bases = next(caller.args[1].infer(context))
        if isinstance(class_bases, (node_classes.Tuple, node_classes.List)):
            bases = class_bases.itered()
        else:
            # There is currently no AST node that can represent an 'unknown'
            # node (Uninferable is not an AST node), therefore we simply return Uninferable here
            # although we know at least the name of the class.
            return util.Uninferable

        # Get the members of the class
        try:
            members = next(caller.args[2].infer(context))
        except exceptions.InferenceError:
            members = None

        body = []
        if members and isinstance(members, node_classes.Dict):
            for attr, value in members.items:
                if (isinstance(attr, node_classes.Const) and
                        isinstance(attr.value, six.string_types)):
                    assign = node_classes.Assign(parent=result)
                    assign.postinit(targets=node_classes.AssignName(attr.value,
                                                                    parent=assign),
                                    value=value)
                    body.append(assign)

        result.postinit(bases=bases, body=body, decorators=[], newstyle=True)
        return result

    def infer_call_result(self, caller, context=None):
        """infer what a class is returning when called"""
        if (self.is_subtype_of('%s.type' % (BUILTINS,), context)
                and len(caller.args) == 3):
            result = self._infer_type_call(caller, context)
            yield result
        else:
            yield objects.Instance(self)

    def scope_lookup(self, node, name, offset=0):
        if any(node == base or base.parent_of(node)
               for base in self.bases):
            # Handle the case where we have either a name
            # in the bases of a class, which exists before
            # the actual definition or the case where we have
            # a Getattr node, with that name.
            #
            # name = ...
            # class A(name):
            #     def name(self): ...
            #
            # import name
            # class A(name.Name):
            #     def name(self): ...

            frame = self.parent.frame()
            # line offset to avoid that class A(A) resolve the ancestor to
            # the defined class
            offset = -1
        else:
            frame = self
        return frame._scope_lookup(node, name, offset)

    @property
    def basenames(self):
        """Get the list of parent class names, as they appear in the class definition."""
        return [bnode.as_string() for bnode in self.bases]

    def ancestors(self, recurs=True, context=None):
        """return an iterator on the node base classes in a prefixed
        depth first order

        :param recurs:
          boolean indicating if it should recurse or return direct
          ancestors only
        """
        # FIXME: should be possible to choose the resolution order
        # FIXME: inference make infinite loops possible here
        yielded = {self}
        if context is None:
            context = contextmod.InferenceContext()
        if six.PY3:
            if not self.bases and self.qname() != 'builtins.object':
                yield lookup.builtin_lookup("object")[1][0]
                return

        for stmt in self.bases:
            with context.restore_path():
                try:
                    for baseobj in stmt.infer(context):
                        if not isinstance(baseobj, ClassDef):
                            if isinstance(baseobj, objects.Instance):
                                baseobj = baseobj._proxied
                            else:
                                continue
                        if not baseobj.hide:
                            if baseobj in yielded:
                                continue
                            yielded.add(baseobj)
                            yield baseobj
                        if recurs:
                            for grandpa in baseobj.ancestors(recurs=True,
                                                             context=context):
                                if grandpa is self:
                                    # This class is the ancestor of itself.
                                    break
                                if grandpa in yielded:
                                    continue
                                yielded.add(grandpa)
                                yield grandpa
                except exceptions.InferenceError:
                    continue

    def local_attr_ancestors(self, name, context=None):
        """return an iterator on astroid representation of parent classes
        which have <name> defined in their locals
        """
        if self.newstyle and all(n.newstyle for n in self.ancestors(context)):
            # Look up in the mro if we can. This will result in the
            # attribute being looked up just as Python does it.
            try:
                ancestors = self.mro(context)[1:]
            except exceptions.MroError:
                # Fallback to use ancestors, we can't determine
                # a sane MRO.
                ancestors = self.ancestors(context=context)
        else:
            ancestors = self.ancestors(context=context)
        for astroid in ancestors:
            if name in astroid:
                yield astroid

    def instance_attr_ancestors(self, name, context=None):
        """return an iterator on astroid representation of parent classes
        which have <name> defined in their instance attribute dictionary
        """
        for astroid in self.ancestors(context=context):
            if name in astroid.instance_attrs:
                yield astroid

    def has_base(self, node):
        return node in self.bases

    def local_attr(self, name, context=None):
        """return the list of assign node associated to name in this class
        locals or in its parents

        :raises `AttributeInferenceError`:
          if no attribute with this name has been find in this class or
          its parent classes
        """
        result = []
        if name in self.locals:
            result = self.locals[name]
        else:
            class_node = next(self.local_attr_ancestors(name, context), ())
            if class_node:
                result = class_node.locals[name]
        result = [n for n in result if not isinstance(n, node_classes.DelAttr)]
        if result:
            return result
        raise exceptions.AttributeInferenceError(target=self, attribute=name,
                                                 context=context)

    def instance_attr(self, name, context=None):
        """return the astroid nodes associated to name in this class instance
        attributes dictionary and in its parents

        :raises `AttributeInferenceError`:
          if no attribute with this name has been find in this class or
          its parent classes
        """
        # Return a copy, so we don't modify self.instance_attrs,
        # which could lead to infinite loop.
        values = list(self.instance_attrs.get(name, []))
        # get all values from parents
        for class_node in self.instance_attr_ancestors(name, context):
            values += class_node.instance_attrs[name]
        values = [n for n in values if not isinstance(n, node_classes.DelAttr)]
        if values:
            return values
        raise exceptions.AttributeInferenceError(target=self, attribute=name,
                                                 context=context)

    def instantiate_class(self):
        """return Instance of ClassDef node, else return self"""
        return objects.Instance(self)

    def getattr(self, name, context=None, class_context=True):
        """Get an attribute from this class, using Python's attribute semantic

        This method doesn't look in the instance_attrs dictionary
        since it's done by an Instance proxy at inference time.  It
        may return a Uninferable object if the attribute has not been actually
        found but a __getattr__ or __getattribute__ method is defined.
        If *class_context* is given, then it's considered that the
        attribute is accessed from a class context,
        e.g. ClassDef.attribute, otherwise it might have been accessed
        from an instance as well.  If *class_context* is used in that
        case, then a lookup in the implicit metaclass and the explicit
        metaclass will be done.

        """
        values = self.locals.get(name, []) + self.external_attrs.get(name, [])
        if name in self.special_attributes:
            if name == '__module__':
                return [node_classes.Const(self.root().qname())] + values
            if name == '__bases__':
                node = node_classes.Tuple()
                elts = list(self._inferred_bases(context))
                node.postinit(elts=elts)
                return [node] + values
            if name == '__mro__' and self.newstyle:
                mro = self.mro()
                node = node_classes.Tuple()
                node.postinit(elts=mro)
                return [node]
            return std_special_attributes(self, name)
        # don't modify the list in self.locals!
        values = list(values)
        for classnode in self.ancestors(recurs=True, context=context):
            values += classnode.locals.get(name, []) + classnode.external_attrs.get(name, [])

        if class_context:
            values += self._metaclass_lookup_attribute(name, context)
        if not values:
            raise exceptions.AttributeInferenceError(target=self, attribute=name,
                                                     context=context)
        return values

    def _metaclass_lookup_attribute(self, name, context):
        """Search the given name in the implicit and the explicit metaclass."""
        attrs = set()
        implicit_meta = self.implicit_metaclass()
        metaclass = self.metaclass()
        for cls in {implicit_meta, metaclass}:
            if cls and cls != self and isinstance(cls, ClassDef):
                cls_attributes = self._get_attribute_from_metaclass(
                    cls, name, context)
                attrs.update(set(cls_attributes))
        return attrs

    def _get_attribute_from_metaclass(self, cls, name, context):
        try:
            attrs = cls.getattr(name, context=context,
                                class_context=True)
        except exceptions.AttributeInferenceError:
            return

        for attr in infer_stmts(attrs, context, frame=cls):
            if not isinstance(attr, FunctionDef):
                yield attr
                continue

            if objects.is_property(attr):
                for inferred in attr.infer_call_result(self, context):
                    yield inferred
                continue

            if attr.type == 'classmethod':
                # If the method is a classmethod, then it will
                # be bound to the metaclass, not to the class
                # from where the attribute is retrieved.
                # get_wrapping_class could return None, so just
                # default to the current class.
                frame = get_wrapping_class(attr) or self
                yield objects.BoundMethod(attr, frame)
            elif attr.type == 'staticmethod':
                yield attr
            else:
                yield objects.BoundMethod(attr, self)

    def igetattr(self, name, context=None):
        """inferred getattr, need special treatment in class to handle
        descriptors
        """
        # set lookup name since this is necessary to infer on import nodes for
        # instance
        context = contextmod.copy_context(context)
        context.lookupname = name
        try:
            for inferred in infer_stmts(self.getattr(name, context),
                                        context, frame=self):
                # yield Uninferable object instead of descriptors when necessary
                if (not isinstance(inferred, node_classes.Const)
                        and isinstance(inferred, objects.Instance)):
                    try:
                        inferred._proxied.getattr('__get__', context)
                    except exceptions.AttributeInferenceError:
                        yield inferred
                    else:
                        yield util.Uninferable
                else:
                    yield function_to_method(inferred, self)
        except exceptions.AttributeInferenceError as error:
            if not name.startswith('__') and self.has_dynamic_getattr(context):
                # class handle some dynamic attributes, return a Uninferable object
                yield util.Uninferable
            else:
                util.reraise(exceptions.InferenceError(
                    error.message, target=self, attribute=name, context=context))

    def has_dynamic_getattr(self, context=None):
        """
        Check if the current instance has a custom __getattr__
        or a custom __getattribute__.

        If any such method is found and it is not from
        builtins, nor from an extension module, then the function
        will return True.
        """
        def _valid_getattr(node):
            root = node.root()
            return root.name != BUILTINS and getattr(root, 'pure_python', None)

        try:
            return _valid_getattr(self.getattr('__getattr__', context)[0])
        except exceptions.AttributeInferenceError:
            #if self.newstyle: XXX cause an infinite recursion error
            try:
                getattribute = self.getattr('__getattribute__', context)[0]
                return _valid_getattr(getattribute)
            except exceptions.AttributeInferenceError:
                pass
        return False

    def methods(self):
        """return an iterator on all methods defined in the class and
        its ancestors
        """
        done = {}
        for astroid in itertools.chain(iter((self,)), self.ancestors()):
            for meth in astroid.mymethods():
                if meth.name in done:
                    continue
                done[meth.name] = None
                yield meth

    def mymethods(self):
        """return an iterator on all methods defined in the class"""
        for member in self.values():
            if isinstance(member, FunctionDef):
                yield member

    def implicit_metaclass(self):
        """Get the implicit metaclass of the current class

        For newstyle classes, this will return an instance of builtins.type.
        For oldstyle classes, it will simply return None, since there's
        no implicit metaclass there.
        """

        if self.newstyle:
            return lookup.builtin_lookup('type')[1][0]

    _metaclass = None
    def declared_metaclass(self):
        """Return the explicit declared metaclass for the current class.

        An explicit declared metaclass is defined
        either by passing the ``metaclass`` keyword argument
        in the class definition line (Python 3) or (Python 2) by
        having a ``__metaclass__`` class attribute, or if there are
        no explicit bases but there is a global ``__metaclass__`` variable.
        """
        for base in self.bases:
            try:
                for baseobj in base.infer():
                    if isinstance(baseobj, ClassDef) and baseobj.hide:
                        self._metaclass = baseobj._metaclass
                        self._metaclass_hack = True
                        break
            except exceptions.InferenceError:
                pass

        if self._metaclass:
            # Expects this from Py3k TreeRebuilder
            try:
                return next(node for node in self._metaclass.infer()
                            if node is not util.Uninferable)
            except (exceptions.InferenceError, StopIteration):
                return None
        if six.PY3:
            return None

        if '__metaclass__' in self.locals:
            assignment = self.locals['__metaclass__'][-1]
        elif self.bases:
            return None
        elif '__metaclass__' in self.root().locals:
            assignments = [ass for ass in self.root().locals['__metaclass__']
                           if ass.lineno < self.lineno]
            if not assignments:
                return None
            assignment = assignments[-1]
        else:
            return None

        try:
            inferred = next(assignment.infer())
        except exceptions.InferenceError:
            return
        if inferred is util.Uninferable: # don't expose this
            return None
        return inferred

    def _find_metaclass(self, seen=None):
        if seen is None:
            seen = set()
        seen.add(self)

        klass = self.declared_metaclass()
        if klass is None:
            for parent in self.ancestors():
                if parent not in seen:
                    klass = parent._find_metaclass(seen)
                    if klass is not None:
                        break
        return klass

    def metaclass(self):
        """Return the metaclass of this class.

        If this class does not define explicitly a metaclass,
        then the first defined metaclass in ancestors will be used
        instead.
        """
        return self._find_metaclass()

    def has_metaclass_hack(self):
        return self._metaclass_hack

    def _islots(self):
        """ Return an iterator with the inferred slots. """
        if '__slots__' not in self.locals:
            return
        for slots in self.igetattr('__slots__'):
            # check if __slots__ is a valid type
            for meth in ITER_METHODS:
                try:
                    slots.getattr(meth)
                    break
                except exceptions.AttributeInferenceError:
                    continue
            else:
                continue

            if isinstance(slots, node_classes.Const):
                # a string. Ignore the following checks,
                # but yield the node, only if it has a value
                if slots.value:
                    yield slots
                continue
            if not hasattr(slots, 'itered'):
                # we can't obtain the values, maybe a .deque?
                continue

            if isinstance(slots, node_classes.Dict):
                values = [item[0] for item in slots.items]
            else:
                values = slots.itered()
            if values is util.Uninferable:
                continue
            if not values:
                # Stop the iteration, because the class
                # has an empty list of slots.
                raise StopIteration(values)

            for elt in values:
                try:
                    for inferred in elt.infer():
                        if inferred is util.Uninferable:
                            continue
                        if (not isinstance(inferred, node_classes.Const) or
                                not isinstance(inferred.value,
                                               six.string_types)):
                            continue
                        if not inferred.value:
                            continue
                        yield inferred
                except exceptions.InferenceError:
                    continue

    def _slots(self):
        if not self.newstyle:
            raise TypeError(
                "The concept of slots is undefined for old-style classes.")

        slots = self._islots()
        try:
            first = next(slots)
        except StopIteration as exc:
            # The class doesn't have a __slots__ definition or empty slots.
            if exc.args and exc.args[0] not in ('', None):
                return exc.args[0]
            return None
        # pylint: disable=unsupported-binary-operation; false positive
        return [first] + list(slots)

    # Cached, because inferring them all the time is expensive
    @decorators_mod.cached
    def slots(self):
        """Get all the slots for this node.

        If the class doesn't define any slot, through `__slots__`
        variable, then this function will return a None.
        Also, it will return None in the case the slots weren't inferred.
        Otherwise, it will return a list of slot names.
        """
        def grouped_slots():
            # Not interested in object, since it can't have slots.
            for cls in self.mro()[:-1]:
                try:
                    cls_slots = cls._slots()
                except NotImplementedError:
                    continue
                if cls_slots is not None:
                    for slot in cls_slots:
                        yield slot
                else:
                    yield None

        if not self.newstyle:
            raise TypeError(
                "The concept of slots is undefined for old-style classes.")

        slots = list(grouped_slots())
        if not all(slot is not None for slot in slots):
            return None

        return sorted(slots, key=lambda item: item.value)

    def _inferred_bases(self, context=None):
        # TODO(cpopa): really similar with .ancestors,
        # but the difference is when one base is inferred,
        # only the first object is wanted. That's because
        # we aren't interested in superclasses, as in the following
        # example:
        #
        # class SomeSuperClass(object): pass
        # class SomeClass(SomeSuperClass): pass
        # class Test(SomeClass): pass
        #
        # Inferring SomeClass from the Test's bases will give
        # us both SomeClass and SomeSuperClass, but we are interested
        # only in SomeClass.

        if context is None:
            context = contextmod.InferenceContext()
        if six.PY3:
            if not self.bases and self.qname() != 'builtins.object':
                yield lookup.builtin_lookup("object")[1][0]
                return

        for stmt in self.bases:
            try:
                baseobj = next(stmt.infer(context=context))
            except exceptions.InferenceError:
                continue
            if isinstance(baseobj, objects.Instance):
                baseobj = baseobj._proxied
            if not isinstance(baseobj, ClassDef):
                continue
            if not baseobj.hide:
                yield baseobj
            else:
                for base in baseobj.bases:
                    yield base

    def mro(self, context=None):
        """Get the method resolution order, using C3 linearization.

        It returns the list of ancestors sorted by the mro.
        This will raise `TypeError` for old-style classes, since
        they don't have the concept of MRO.
        """
        if not self.newstyle:
            raise TypeError(
                "Could not obtain mro for old-style classes.")

        bases = list(self._inferred_bases(context=context))
        bases_mro = []
        for base in bases:
            try:
                mro = base.mro(context=context)
                bases_mro.append(mro)
            except TypeError:
                # Some classes have in their ancestors both newstyle and
                # old style classes. For these we can't retrieve the .mro,
                # although in Python it's possible, since the class we are
                # currently working is in fact new style.
                # So, we fallback to ancestors here.
                ancestors = list(base.ancestors(context=context))
                bases_mro.append(ancestors)

        unmerged_mro = ([[self]] + bases_mro + [bases])
        _verify_duplicates_mro(unmerged_mro, self, context)
        return _c3_merge(unmerged_mro, self, context)

    def bool_value(self):
<<<<<<< HEAD
        return True


@_singledispatch
def get_locals(node):
    '''Return the local variables for an appropriate node.

    For function nodes, this will be the local variables defined in
    their scope, what would be returned by a locals() call in the
    function body.  For Modules, this will be all the global names
    defined in the module, what would be returned by a locals() or
    globals() call at the module level.  For classes, this will be
    class attributes defined in the class body, also what a locals()
    call in the body would return.

    This function starts by recursing over its argument's children to
    avoid incorrectly adding a class's, function's, or module's name
    to its own local variables.

    Args:
        node (LocalsDictNodeNG): A node defining a scope to return locals for.

    Returns:
        A defaultdict(list) mapping names (strings) to lists of nodes.

    Raises:
        TypeError: When called on a node that doesn't represent a scope or a 
            non-node object.
    '''
    raise TypeError("This isn't an astroid node: %s" % type(node))

# pylint: disable=unused-variable; doesn't understand singledispatch
@get_locals.register(base.NodeNG)
def not_scoped_node(node):
    raise TypeError("This node doesn't have local variables: %s" % type(node))

# pylint: disable=unused-variable; doesn't understand singledispatch
@get_locals.register(LocalsDictNodeNG)
def scoped_node(node):
    locals_ = collections.defaultdict(list)
    for n in node.get_children():
        _get_locals(n, locals_)
    return locals_


@_singledispatch
def _get_locals(node, locals_):
    '''Return the local variables for a node.

    This is the internal recursive generic function for gathering
    nodes into a local variables mapping.  The locals mapping is
    passed down and mutated by each function.

    Args:
        node (NodeNG): The node to inspect for assignments to locals.
        locals_ (defaultdict(list)): A mapping of (strings) to lists of nodes.

    Raises:
        TypeError: When called on a non-node object.

    '''

    raise TypeError('Non-astroid object in an astroid AST: %s' % type(node))

# pylint: disable=unused-variable; doesn't understand singledispatch
@_get_locals.register(base.NodeNG)
def locals_generic(node, locals_):
    '''Generic nodes don't create name bindings or scopes.'''
    for n in node.get_children():
        _get_locals(n, locals_)

# # pylint: disable=unused-variable; doesn't understand singledispatch
@_get_locals.register(LocalsDictNodeNG)
def locals_new_scope(node, locals_):
    '''These nodes start a new scope, so terminate recursion here.'''

# pylint: disable=unused-variable; doesn't understand singledispatch
@_get_locals.register(node_classes.AssignName)
@_get_locals.register(node_classes.DelName)
@_get_locals.register(FunctionDef)
@_get_locals.register(ClassDef)
def locals_name(node, locals_):
    '''These nodes add a name to the local variables.  AssignName and
    DelName have no children while FunctionDef and ClassDef start a
    new scope so shouldn't be recursed into.'''
    locals_[node.name].append(node)

# pylint: disable=unused-variable; doesn't understand singledispatch
@_get_locals.register(node_classes.InterpreterObject)
def locals_interpreter_object(node, locals_):
    '''InterpreterObjects add an object to the local variables under a specified
    name.'''
    if node.name:
        locals_[node.name].append(node)

# pylint: disable=unused-variable; doesn't understand singledispatch
@_get_locals.register(node_classes.ReservedName)
def locals_reserved_name(node, locals_):
    '''InterpreterObjects add an object to the local variables under a specified
    name.'''
    locals_[node.name].append(node.value)

# pylint: disable=unused-variable; doesn't understand singledispatch
@_get_locals.register(node_classes.Arguments)
def locals_arguments(node, locals_):
    '''Other names assigned by functions have AssignName nodes that are
    children of an Arguments node.'''
    if node.vararg:
        locals_[node.vararg].append(node)
    if node.kwarg:
        locals_[node.kwarg].append(node)
    for n in node.get_children():
        _get_locals(n, locals_)

# pylint: disable=unused-variable; doesn't understand singledispatch
@_get_locals.register(node_classes.Import)
def locals_import(node, locals_):
    for name, asname in node.names:
        name = asname or name
        locals_[name.split('.')[0]].append(node)

# pylint: disable=unused-variable; doesn't understand singledispatch
@_get_locals.register(node_classes.ImportFrom)
def locals_import_from(node, locals_):
    # Don't add future imports to locals.
    if node.modname == '__future__':
        return
    # Inherited code, I don't know why this function sorts this list.
    def sort_locals(my_list):
        my_list.sort(key=lambda node: node.fromlineno)

    for name, asname in node.names:
        if name == '*':
            try:
                imported = node.do_import_module()
            except exceptions.InferenceError:
                continue
            for name in imported.wildcard_import_names():
                locals_[name].append(node)
                sort_locals(locals_[name])
        else:
            locals_[asname or name].append(node)
            sort_locals(locals_[asname or name])


def replace_child(tree, to_replace, replace_with):
    '''Replaces the first occurrence of a name in the body of a scoped node.

    Args:
        tree (LocalsDictNodeNG): The node containing the child to be replaced.
            This must be a scoped node with a body, a Module, ClassDef,
            FunctionDef, or Lambda.
        node (NodeNG): The node to replace the child with.
        name (str): The name to use to find the child with.
    '''
    stack = [tree]
    while stack:
        node = stack.pop()
        for field in node._astroid_fields:
            if isinstance(getattr(node, field), collections.Sequence):
                if any(not isinstance(e, base.NodeNG) for e in getattr(node, field)):
                    print(getattr(node, field))
                if to_replace in getattr(node, field):
                    index = getattr(node, field).index(to_replace)
                    getattr(node, field)[index:index + 1] = replace_with
                    return
                else:
                    stack.extend(getattr(node, field))
            else:
                if getattr(node, field) is to_replace:
                    # TODO: what happens if replace_with has more than one element?
                    if len(replace_with) > 1: 
                        raise ValueError
                    else:
                        setattr(node, field, replace_with[0]) 
                        return
                else:
                    if getattr(node, field) is not None:
                        stack.append(getattr(node, field))


# Backwards-compatibility aliases
Class = util.proxy_alias('Class', ClassDef)
Function = util.proxy_alias('Function', FunctionDef)
GenExpr = util.proxy_alias('GenExpr', GeneratorExp)
=======
        return True
>>>>>>> d39369f4
<|MERGE_RESOLUTION|>--- conflicted
+++ resolved
@@ -1978,150 +1978,7 @@
         return _c3_merge(unmerged_mro, self, context)
 
     def bool_value(self):
-<<<<<<< HEAD
         return True
-
-
-@_singledispatch
-def get_locals(node):
-    '''Return the local variables for an appropriate node.
-
-    For function nodes, this will be the local variables defined in
-    their scope, what would be returned by a locals() call in the
-    function body.  For Modules, this will be all the global names
-    defined in the module, what would be returned by a locals() or
-    globals() call at the module level.  For classes, this will be
-    class attributes defined in the class body, also what a locals()
-    call in the body would return.
-
-    This function starts by recursing over its argument's children to
-    avoid incorrectly adding a class's, function's, or module's name
-    to its own local variables.
-
-    Args:
-        node (LocalsDictNodeNG): A node defining a scope to return locals for.
-
-    Returns:
-        A defaultdict(list) mapping names (strings) to lists of nodes.
-
-    Raises:
-        TypeError: When called on a node that doesn't represent a scope or a 
-            non-node object.
-    '''
-    raise TypeError("This isn't an astroid node: %s" % type(node))
-
-# pylint: disable=unused-variable; doesn't understand singledispatch
-@get_locals.register(base.NodeNG)
-def not_scoped_node(node):
-    raise TypeError("This node doesn't have local variables: %s" % type(node))
-
-# pylint: disable=unused-variable; doesn't understand singledispatch
-@get_locals.register(LocalsDictNodeNG)
-def scoped_node(node):
-    locals_ = collections.defaultdict(list)
-    for n in node.get_children():
-        _get_locals(n, locals_)
-    return locals_
-
-
-@_singledispatch
-def _get_locals(node, locals_):
-    '''Return the local variables for a node.
-
-    This is the internal recursive generic function for gathering
-    nodes into a local variables mapping.  The locals mapping is
-    passed down and mutated by each function.
-
-    Args:
-        node (NodeNG): The node to inspect for assignments to locals.
-        locals_ (defaultdict(list)): A mapping of (strings) to lists of nodes.
-
-    Raises:
-        TypeError: When called on a non-node object.
-
-    '''
-
-    raise TypeError('Non-astroid object in an astroid AST: %s' % type(node))
-
-# pylint: disable=unused-variable; doesn't understand singledispatch
-@_get_locals.register(base.NodeNG)
-def locals_generic(node, locals_):
-    '''Generic nodes don't create name bindings or scopes.'''
-    for n in node.get_children():
-        _get_locals(n, locals_)
-
-# # pylint: disable=unused-variable; doesn't understand singledispatch
-@_get_locals.register(LocalsDictNodeNG)
-def locals_new_scope(node, locals_):
-    '''These nodes start a new scope, so terminate recursion here.'''
-
-# pylint: disable=unused-variable; doesn't understand singledispatch
-@_get_locals.register(node_classes.AssignName)
-@_get_locals.register(node_classes.DelName)
-@_get_locals.register(FunctionDef)
-@_get_locals.register(ClassDef)
-def locals_name(node, locals_):
-    '''These nodes add a name to the local variables.  AssignName and
-    DelName have no children while FunctionDef and ClassDef start a
-    new scope so shouldn't be recursed into.'''
-    locals_[node.name].append(node)
-
-# pylint: disable=unused-variable; doesn't understand singledispatch
-@_get_locals.register(node_classes.InterpreterObject)
-def locals_interpreter_object(node, locals_):
-    '''InterpreterObjects add an object to the local variables under a specified
-    name.'''
-    if node.name:
-        locals_[node.name].append(node)
-
-# pylint: disable=unused-variable; doesn't understand singledispatch
-@_get_locals.register(node_classes.ReservedName)
-def locals_reserved_name(node, locals_):
-    '''InterpreterObjects add an object to the local variables under a specified
-    name.'''
-    locals_[node.name].append(node.value)
-
-# pylint: disable=unused-variable; doesn't understand singledispatch
-@_get_locals.register(node_classes.Arguments)
-def locals_arguments(node, locals_):
-    '''Other names assigned by functions have AssignName nodes that are
-    children of an Arguments node.'''
-    if node.vararg:
-        locals_[node.vararg].append(node)
-    if node.kwarg:
-        locals_[node.kwarg].append(node)
-    for n in node.get_children():
-        _get_locals(n, locals_)
-
-# pylint: disable=unused-variable; doesn't understand singledispatch
-@_get_locals.register(node_classes.Import)
-def locals_import(node, locals_):
-    for name, asname in node.names:
-        name = asname or name
-        locals_[name.split('.')[0]].append(node)
-
-# pylint: disable=unused-variable; doesn't understand singledispatch
-@_get_locals.register(node_classes.ImportFrom)
-def locals_import_from(node, locals_):
-    # Don't add future imports to locals.
-    if node.modname == '__future__':
-        return
-    # Inherited code, I don't know why this function sorts this list.
-    def sort_locals(my_list):
-        my_list.sort(key=lambda node: node.fromlineno)
-
-    for name, asname in node.names:
-        if name == '*':
-            try:
-                imported = node.do_import_module()
-            except exceptions.InferenceError:
-                continue
-            for name in imported.wildcard_import_names():
-                locals_[name].append(node)
-                sort_locals(locals_[name])
-        else:
-            locals_[asname or name].append(node)
-            sort_locals(locals_[asname or name])
 
 
 def replace_child(tree, to_replace, replace_with):
@@ -2157,13 +2014,4 @@
                         return
                 else:
                     if getattr(node, field) is not None:
-                        stack.append(getattr(node, field))
-
-
-# Backwards-compatibility aliases
-Class = util.proxy_alias('Class', ClassDef)
-Function = util.proxy_alias('Function', FunctionDef)
-GenExpr = util.proxy_alias('GenExpr', GeneratorExp)
-=======
-        return True
->>>>>>> d39369f4
+                        stack.append(getattr(node, field))