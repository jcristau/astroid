# copyright 2003-2014 LOGILAB S.A. (Paris, FRANCE), all rights reserved.
# contact http://www.logilab.fr/ -- mailto:contact@logilab.fr
#
# This file is part of astroid.
#
# astroid is free software: you can redistribute it and/or modify it
# under the terms of the GNU Lesser General Public License as published by the
# Free Software Foundation, either version 2.1 of the License, or (at your
# option) any later version.
#
# astroid is distributed in the hope that it will be useful, but
# WITHOUT ANY WARRANTY; without even the implied warranty of MERCHANTABILITY or
# FITNESS FOR A PARTICULAR PURPOSE.  See the GNU Lesser General Public License
# for more details.
#
# You should have received a copy of the GNU Lesser General Public License along
# with astroid. If not, see <http://www.gnu.org/licenses/>.
"""The AstroidBuilder makes astroid from living object and / or from _ast

The builder is not thread safe and can't be used to parse different sources
at the same time.
"""
from __future__ import with_statement

import _ast
import os
import sys
import textwrap

from astroid import bases
from astroid import exceptions
from astroid import manager
from astroid import modutils
from astroid import raw_building
from astroid import rebuilder
from astroid import util


def _parse(string):
    return compile(string, "<string>", 'exec', _ast.PyCF_ONLY_AST)


if sys.version_info >= (3, 0):
    # pylint: disable=no-name-in-module; We don't understand flows yet.
    from tokenize import detect_encoding

    def open_source_file(filename):
        with open(filename, 'rb') as byte_stream:
            encoding = detect_encoding(byte_stream.readline)[0]
        stream = open(filename, 'r', newline=None, encoding=encoding)
        try:
            data = stream.read()
        except UnicodeError:  # wrong encoding
            # detect_encoding returns utf-8 if no encoding specified
            msg = 'Wrong (%s) or no encoding specified' % encoding
            raise exceptions.AstroidBuildingException(msg)
        return stream, encoding, data

else:
    import re

    _ENCODING_RGX = re.compile(r"\s*#+.*coding[:=]\s*([-\w.]+)")

    def _guess_encoding(string):
        """get encoding from a python file as string or return None if not found"""
        # check for UTF-8 byte-order mark
        if string.startswith('\xef\xbb\xbf'):
            return 'UTF-8'
        for line in string.split('\n', 2)[:2]:
            # check for encoding declaration
            match = _ENCODING_RGX.match(line)
            if match is not None:
                return match.group(1)

    def open_source_file(filename):
        """get data for parsing a file"""
        stream = open(filename, 'U')
        data = stream.read()
        encoding = _guess_encoding(data)
        return stream, encoding, data


MANAGER = manager.AstroidManager()


class AstroidBuilder(raw_building.InspectBuilder):
    """Class for building an astroid tree from source code or from a live module.

    The param *manager* specifies the manager class which should be used.
    If no manager is given, then the default one will be used. The
    param *apply_transforms* determines if the transforms should be
    applied after the tree was built from source or from a live object,
    by default being True.
    """

    def __init__(self, manager=None, apply_transforms=True):
        super(AstroidBuilder, self).__init__()
        self._manager = manager or MANAGER
        self._apply_transforms = apply_transforms

    def module_build(self, module, modname=None):
        """Build an astroid from a living module instance."""
        node = None
        path = getattr(module, '__file__', None)
        if path is not None:
            path_, ext = os.path.splitext(modutils._path_from_filename(path))
            if ext in ('.py', '.pyc', '.pyo') and os.path.exists(path_ + '.py'):
                node = self.file_build(path_ + '.py', modname)
        if node is None:
            # this is a built-in module
            # get a partial representation by introspection
            node = self.inspect_build(module, modname=modname, path=path)
            if self._apply_transforms:
                # We have to handle transformation by ourselves since the
                # rebuilder isn't called for builtin nodes
                node = self._manager.visit_transforms(node)
        return node

    def file_build(self, path, modname=None):
        """Build astroid from a source code file (i.e. from an ast)

        *path* is expected to be a python source file
        """
        try:
            stream, encoding, data = open_source_file(path)
        except IOError as exc:
            msg = 'Unable to load file %r (%s)' % (path, exc)
            raise exceptions.AstroidBuildingException(msg)
        except SyntaxError as exc:  # py3k encoding specification error
            raise exceptions.AstroidBuildingException(exc)
        except LookupError as exc:  # unknown encoding
            raise exceptions.AstroidBuildingException(exc)
        with stream:
            # get module name if necessary
            if modname is None:
                try:
                    modname = '.'.join(modutils.modpath_from_file(path))
                except ImportError:
                    modname = os.path.splitext(os.path.basename(path))[0]
            # build astroid representation
            module = self._data_build(data, modname, path)
            return self._post_build(module, encoding)

    def string_build(self, data, modname='', path=None):
        """Build astroid from source code string."""
        module = self._data_build(data, modname, path)
        module.file_bytes = data.encode('utf-8')
        return self._post_build(module, 'utf-8')

    def _post_build(self, module, encoding):
        """Handles encoding and delayed nodes after a module has been built"""
        module.file_encoding = encoding
        self._manager.cache_module(module)
        # post tree building steps after we stored the module in the cache:
        for from_node in module._import_from_nodes:
            if from_node.modname == '__future__':
                for symbol, _ in from_node.names:
                    module.future_imports.add(symbol)
            self.add_from_names_to_locals(from_node)
        # handle delayed assattr nodes
        for delayed in module._delayed_assattr:
            self.delayed_assattr(delayed)

        # Visit the transforms
        if self._apply_transforms:
            module = self._manager.visit_transforms(module)
        return module

    def _data_build(self, data, modname, path):
        """Build tree node from data and add some informations"""
        try:
            node = _parse(data + '\n')
        except (TypeError, ValueError, SyntaxError) as exc:
            raise exceptions.AstroidBuildingException(exc)
        if path is not None:
            node_file = os.path.abspath(path)
        else:
            node_file = '<?>'
        if modname.endswith('.__init__'):
            modname = modname[:-9]
            package = True
        else:
            package = path and path.find('__init__.py') > -1 or False
        builder = rebuilder.TreeRebuilder(self._manager)
        module = builder.visit_module(node, modname, node_file, package)
        module._import_from_nodes = builder._import_from_nodes
        module._delayed_assattr = builder._delayed_assattr
        return module

    def add_from_names_to_locals(self, node):
        """Store imported names to the locals

        Resort the locals if coming from a delayed node
        """
        _key_func = lambda node: node.fromlineno
        def sort_locals(my_list):
            my_list.sort(key=_key_func)

        for (name, asname) in node.names:
            if name == '*':
                try:
                    imported = node.do_import_module()
                except exceptions.InferenceError:
                    continue
                for name in imported.wildcard_import_names():
                    node.parent.set_local(name, node)
                    sort_locals(node.parent.scope().locals[name])
            else:
                node.parent.set_local(asname or name, node)
                sort_locals(node.parent.scope().locals[asname or name])

    def delayed_assattr(self, node):
        """Visit a AssAttr node

        This adds name to locals and handle members definition.
        """
        try:
            frame = node.frame()
<<<<<<< HEAD
            for inferred in node.expr.infer():
                if inferred is bases.YES:
=======
            for infered in node.expr.infer():
                if infered is util.YES:
>>>>>>> d7294bd7
                    continue
                try:
                    if inferred.__class__ is bases.Instance:
                        inferred = inferred._proxied
                        iattrs = inferred.instance_attrs
                    elif isinstance(inferred, bases.Instance):
                        # Const, Tuple, ... we may be wrong, may be not, but
                        # anyway we don't want to pollute builtin's namespace
                        continue
                    elif inferred.is_function:
                        iattrs = inferred.instance_attrs
                    else:
                        iattrs = inferred.locals
                except AttributeError:
                    # XXX log error
                    continue
                values = iattrs.setdefault(node.attrname, [])
                if node in values:
                    continue
                # get assign in __init__ first XXX useful ?
                if (frame.name == '__init__' and values and
                        not values[0].frame().name == '__init__'):
                    values.insert(0, node)
                else:
                    values.append(node)
        except exceptions.InferenceError:
            pass


def parse(code, module_name='', path=None, apply_transforms=True):
    """Parses a source string in order to obtain an astroid AST from it

    :param str code: The code for the module.
    :param str module_name: The name for the module, if any
    :param str path: The path for the module
    :param bool apply_transforms:
        Apply the transforms for the give code. Use it if you
        don't want the default transforms to be applied.
    """
    code = textwrap.dedent(code)
    builder = AstroidBuilder(manager=MANAGER,
                             apply_transforms=apply_transforms)
    return builder.string_build(code, modname=module_name, path=path)<|MERGE_RESOLUTION|>--- conflicted
+++ resolved
@@ -216,13 +216,8 @@
         """
         try:
             frame = node.frame()
-<<<<<<< HEAD
             for inferred in node.expr.infer():
-                if inferred is bases.YES:
-=======
-            for infered in node.expr.infer():
-                if infered is util.YES:
->>>>>>> d7294bd7
+                if inferred is util.YES:
                     continue
                 try:
                     if inferred.__class__ is bases.Instance:
