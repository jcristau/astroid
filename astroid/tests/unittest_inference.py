# copyright 2003-2013 LOGILAB S.A. (Paris, FRANCE), all rights reserved.
# contact http://www.logilab.fr/ -- mailto:contact@logilab.fr
#
# This file is part of astroid.
#
# astroid is free software: you can redistribute it and/or modify it
# under the terms of the GNU Lesser General Public License as published by the
# Free Software Foundation, either version 2.1 of the License, or (at your
# option) any later version.
#
# astroid is distributed in the hope that it will be useful, but
# WITHOUT ANY WARRANTY; without even the implied warranty of MERCHANTABILITY or
# FITNESS FOR A PARTICULAR PURPOSE.  See the GNU Lesser General Public License
# for more details.
#
# You should have received a copy of the GNU Lesser General Public License along
# with astroid. If not, see <http://www.gnu.org/licenses/>.
"""tests for the astroid inference capabilities
"""
from __future__ import print_function

import os
import sys
from functools import partial
import unittest
import warnings

import six

from astroid import InferenceError, builder, nodes
from astroid.builder import parse
from astroid.inference import infer_end as inference_infer_end
from astroid.bases import Instance, BoundMethod, UnboundMethod,\
                                BUILTINS
from astroid import arguments
from astroid import decorators as decoratorsmod
from astroid import helpers
from astroid import objects
from astroid import test_utils
from astroid import util
from astroid.tests import resources


def get_node_of_class(start_from, klass):
    return next(start_from.nodes_of_class(klass))

builder = builder.AstroidBuilder()

if sys.version_info < (3, 0):
    EXC_MODULE = 'exceptions'
    BOOL_SPECIAL_METHOD = '__nonzero__'
else:
    EXC_MODULE = BUILTINS
    BOOL_SPECIAL_METHOD = '__bool__'


class InferenceUtilsTest(unittest.TestCase):

    def test_path_wrapper(self):
        def infer_default(self, *args):
            raise InferenceError
        infer_default = decoratorsmod.path_wrapper(infer_default)
        infer_end = decoratorsmod.path_wrapper(inference_infer_end)
        with self.assertRaises(InferenceError):
            next(infer_default(1))
        self.assertEqual(next(infer_end(1)), 1)


def _assertInferElts(node_type, self, node, elts):
    inferred = next(node.infer())
    self.assertIsInstance(inferred, node_type)
    self.assertEqual(sorted(elt.value for elt in inferred.elts),
                     elts)

def partialmethod(func, arg):
    """similar to functools.partial but return a lambda instead of a class so returned value may be
    turned into a method.
    """
    return lambda *args, **kwargs: func(arg, *args, **kwargs)

class InferenceTest(resources.SysPathSetup, unittest.TestCase):

    # additional assertInfer* method for builtin types

    def assertInferConst(self, node, expected):
        inferred = next(node.infer())
        self.assertIsInstance(inferred, nodes.Const)
        self.assertEqual(inferred.value, expected)

    def assertInferDict(self, node, expected):
        inferred = next(node.infer())
        self.assertIsInstance(inferred, nodes.Dict)

        elts = set([(key.value, value.value)
                    for (key, value) in inferred.items])
        self.assertEqual(sorted(elts), sorted(expected.items()))

    assertInferTuple = partialmethod(_assertInferElts, nodes.Tuple)
    assertInferList = partialmethod(_assertInferElts, nodes.List)
    assertInferSet = partialmethod(_assertInferElts, nodes.Set)
    assertInferFrozenSet = partialmethod(_assertInferElts, objects.FrozenSet)

    CODE = '''
        class C(object):
            "new style"
            attr = 4

            def meth1(self, arg1, optarg=0):
                var = object()
                print ("yo", arg1, optarg)
                self.iattr = "hop"
                return var

            def meth2(self):
                self.meth1(*self.meth3)

            def meth3(self, d=attr):
                b = self.attr
                c = self.iattr
                return b, c

        ex = Exception("msg")
        v = C().meth1(1)
        m_unbound = C.meth1
        m_bound = C().meth1
        a, b, c = ex, 1, "bonjour"
        [d, e, f] = [ex, 1.0, ("bonjour", v)]
        g, h = f
        i, (j, k) = "glup", f

        a, b= b, a # Gasp !
        '''

    ast = parse(CODE, __name__)

    def test_infer_abstract_property_return_values(self):
        module = parse('''
        import abc

        class A(object):
            @abc.abstractproperty
            def test(self):
                return 42

        a = A()
        x = a.test
        ''')
        inferred = next(module['x'].infer())
        self.assertIsInstance(inferred, nodes.Const)
        self.assertEqual(inferred.value, 42)

    def test_module_inference(self):
        inferred = self.ast.infer()
        obj = next(inferred)
        self.assertEqual(obj.name, __name__)
        self.assertEqual(obj.root().name, __name__)
        self.assertRaises(StopIteration, partial(next, inferred))

    def test_class_inference(self):
        inferred = self.ast['C'].infer()
        obj = next(inferred)
        self.assertEqual(obj.name, 'C')
        self.assertEqual(obj.root().name, __name__)
        self.assertRaises(StopIteration, partial(next, inferred))

    def test_function_inference(self):
        inferred = self.ast['C']['meth1'].infer()
        obj = next(inferred)
        self.assertEqual(obj.name, 'meth1')
        self.assertEqual(obj.root().name, __name__)
        self.assertRaises(StopIteration, partial(next, inferred))

    def test_builtin_name_inference(self):
        inferred = self.ast['C']['meth1']['var'].infer()
        var = next(inferred)
        self.assertEqual(var.name, 'object')
        self.assertEqual(var.root().name, BUILTINS)
        self.assertRaises(StopIteration, partial(next, inferred))

    def test_tupleassign_name_inference(self):
        inferred = self.ast['a'].infer()
        exc = next(inferred)
        self.assertIsInstance(exc, Instance)
        self.assertEqual(exc.name, 'Exception')
        self.assertEqual(exc.root().name, EXC_MODULE)
        self.assertRaises(StopIteration, partial(next, inferred))
        inferred = self.ast['b'].infer()
        const = next(inferred)
        self.assertIsInstance(const, nodes.Const)
        self.assertEqual(const.value, 1)
        self.assertRaises(StopIteration, partial(next, inferred))
        inferred = self.ast['c'].infer()
        const = next(inferred)
        self.assertIsInstance(const, nodes.Const)
        self.assertEqual(const.value, "bonjour")
        self.assertRaises(StopIteration, partial(next, inferred))

    def test_listassign_name_inference(self):
        inferred = self.ast['d'].infer()
        exc = next(inferred)
        self.assertIsInstance(exc, Instance)
        self.assertEqual(exc.name, 'Exception')
        self.assertEqual(exc.root().name, EXC_MODULE)
        self.assertRaises(StopIteration, partial(next, inferred))
        inferred = self.ast['e'].infer()
        const = next(inferred)
        self.assertIsInstance(const, nodes.Const)
        self.assertEqual(const.value, 1.0)
        self.assertRaises(StopIteration, partial(next, inferred))
        inferred = self.ast['f'].infer()
        const = next(inferred)
        self.assertIsInstance(const, nodes.Tuple)
        self.assertRaises(StopIteration, partial(next, inferred))

    def test_advanced_tupleassign_name_inference1(self):
        inferred = self.ast['g'].infer()
        const = next(inferred)
        self.assertIsInstance(const, nodes.Const)
        self.assertEqual(const.value, "bonjour")
        self.assertRaises(StopIteration, partial(next, inferred))
        inferred = self.ast['h'].infer()
        var = next(inferred)
        self.assertEqual(var.name, 'object')
        self.assertEqual(var.root().name, BUILTINS)
        self.assertRaises(StopIteration, partial(next, inferred))

    def test_advanced_tupleassign_name_inference2(self):
        inferred = self.ast['i'].infer()
        const = next(inferred)
        self.assertIsInstance(const, nodes.Const)
        self.assertEqual(const.value, u"glup")
        self.assertRaises(StopIteration, partial(next, inferred))
        inferred = self.ast['j'].infer()
        const = next(inferred)
        self.assertIsInstance(const, nodes.Const)
        self.assertEqual(const.value, "bonjour")
        self.assertRaises(StopIteration, partial(next, inferred))
        inferred = self.ast['k'].infer()
        var = next(inferred)
        self.assertEqual(var.name, 'object')
        self.assertEqual(var.root().name, BUILTINS)
        self.assertRaises(StopIteration, partial(next, inferred))

    def test_swap_assign_inference(self):
        inferred = self.ast.locals['a'][1].infer()
        const = next(inferred)
        self.assertIsInstance(const, nodes.Const)
        self.assertEqual(const.value, 1)
        self.assertRaises(StopIteration, partial(next, inferred))
        inferred = self.ast.locals['b'][1].infer()
        exc = next(inferred)
        self.assertIsInstance(exc, Instance)
        self.assertEqual(exc.name, 'Exception')
        self.assertEqual(exc.root().name, EXC_MODULE)
        self.assertRaises(StopIteration, partial(next, inferred))

    def test_getattr_inference1(self):
        inferred = self.ast['ex'].infer()
        exc = next(inferred)
        self.assertIsInstance(exc, Instance)
        self.assertEqual(exc.name, 'Exception')
        self.assertEqual(exc.root().name, EXC_MODULE)
        self.assertRaises(StopIteration, partial(next, inferred))

    def test_getattr_inference2(self):
        inferred = get_node_of_class(self.ast['C']['meth2'], nodes.Attribute).infer()
        meth1 = next(inferred)
        self.assertEqual(meth1.name, 'meth1')
        self.assertEqual(meth1.root().name, __name__)
        self.assertRaises(StopIteration, partial(next, inferred))

    def test_getattr_inference3(self):
        inferred = self.ast['C']['meth3']['b'].infer()
        const = next(inferred)
        self.assertIsInstance(const, nodes.Const)
        self.assertEqual(const.value, 4)
        self.assertRaises(StopIteration, partial(next, inferred))

    def test_getattr_inference4(self):
        inferred = self.ast['C']['meth3']['c'].infer()
        const = next(inferred)
        self.assertIsInstance(const, nodes.Const)
        self.assertEqual(const.value, "hop")
        self.assertRaises(StopIteration, partial(next, inferred))

    def test_callfunc_inference(self):
        inferred = self.ast['v'].infer()
        meth1 = next(inferred)
        self.assertIsInstance(meth1, Instance)
        self.assertEqual(meth1.name, 'object')
        self.assertEqual(meth1.root().name, BUILTINS)
        self.assertRaises(StopIteration, partial(next, inferred))

    def test_unbound_method_inference(self):
        inferred = self.ast['m_unbound'].infer()
        meth1 = next(inferred)
        self.assertIsInstance(meth1, UnboundMethod)
        self.assertEqual(meth1.name, 'meth1')
        self.assertEqual(meth1.parent.frame().name, 'C')
        self.assertRaises(StopIteration, partial(next, inferred))

    def test_bound_method_inference(self):
        inferred = self.ast['m_bound'].infer()
        meth1 = next(inferred)
        self.assertIsInstance(meth1, BoundMethod)
        self.assertEqual(meth1.name, 'meth1')
        self.assertEqual(meth1.parent.frame().name, 'C')
        self.assertRaises(StopIteration, partial(next, inferred))

    def test_args_default_inference1(self):
        optarg = test_utils.get_name_node(self.ast['C']['meth1'], 'optarg')
        inferred = optarg.infer()
        obj1 = next(inferred)
        self.assertIsInstance(obj1, nodes.Const)
        self.assertEqual(obj1.value, 0)
        obj1 = next(inferred)
        self.assertIs(obj1, util.Uninferable, obj1)
        self.assertRaises(StopIteration, partial(next, inferred))

    def test_args_default_inference2(self):
        inferred = self.ast['C']['meth3'].ilookup('d')
        obj1 = next(inferred)
        self.assertIsInstance(obj1, nodes.Const)
        self.assertEqual(obj1.value, 4)
        obj1 = next(inferred)
        self.assertIs(obj1, util.Uninferable, obj1)
        self.assertRaises(StopIteration, partial(next, inferred))

    def test_inference_restrictions(self):
        inferred = test_utils.get_name_node(self.ast['C']['meth1'], 'arg1').infer()
        obj1 = next(inferred)
        self.assertIs(obj1, util.Uninferable, obj1)
        self.assertRaises(StopIteration, partial(next, inferred))

    def test_ancestors_inference(self):
        code = '''
            class A(object):  #@
                pass

            class A(A):  #@
                pass
        '''
        a1, a2 = test_utils.extract_node(code, __name__)
        a2_ancestors = list(a2.ancestors())
        self.assertEqual(len(a2_ancestors), 2)
        self.assertIs(a2_ancestors[0], a1)

    def test_ancestors_inference2(self):
        code = '''
            class A(object):  #@
                pass

            class B(A):  #@
                pass

            class A(B):  #@
                pass
        '''
        a1, b, a2 = test_utils.extract_node(code, __name__)
        a2_ancestors = list(a2.ancestors())
        self.assertEqual(len(a2_ancestors), 3)
        self.assertIs(a2_ancestors[0], b)
        self.assertIs(a2_ancestors[1], a1)

    def test_f_arg_f(self):
        code = '''
            def f(f=1):
                return f

            a = f()
        '''
        ast = parse(code, __name__)
        a = ast['a']
        a_inferred = a.inferred()
        self.assertEqual(a_inferred[0].value, 1)
        self.assertEqual(len(a_inferred), 1)

    def test_infered_warning(self):
        code = '''
            def f(f=1):
                return f

            a = f()
        '''
        ast = parse(code, __name__)
        a = ast['a']

        warnings.simplefilter('always')
        with warnings.catch_warnings(record=True) as w:
            a.infered()
            self.assertIsInstance(w[0].message, PendingDeprecationWarning)

    def test_exc_ancestors(self):
        code = '''
        def f():
            raise __(NotImplementedError)
        '''
        error = test_utils.extract_node(code, __name__)
        nie = error.inferred()[0]
        self.assertIsInstance(nie, nodes.ClassDef)
        nie_ancestors = [c.name for c in nie.ancestors()]
        if sys.version_info < (3, 0):
            self.assertEqual(nie_ancestors, ['RuntimeError', 'StandardError', 'Exception', 'BaseException', 'object'])
        else:
            self.assertEqual(nie_ancestors, ['RuntimeError', 'Exception', 'BaseException', 'object'])

    def test_except_inference(self):
        code = '''
            try:
                print (hop)
            except NameError as ex:
                ex1 = ex
            except Exception as ex:
                ex2 = ex
                raise
        '''
        ast = parse(code, __name__)
        ex1 = ast['ex1']
        ex1_infer = ex1.infer()
        ex1 = next(ex1_infer)
        self.assertIsInstance(ex1, Instance)
        self.assertEqual(ex1.name, 'NameError')
        self.assertRaises(StopIteration, partial(next, ex1_infer))
        ex2 = ast['ex2']
        ex2_infer = ex2.infer()
        ex2 = next(ex2_infer)
        self.assertIsInstance(ex2, Instance)
        self.assertEqual(ex2.name, 'Exception')
        self.assertRaises(StopIteration, partial(next, ex2_infer))

    def test_del1(self):
        code = '''
            del undefined_attr
        '''
        delete = test_utils.extract_node(code, __name__)
        self.assertRaises(InferenceError, delete.infer)

    def test_del2(self):
        code = '''
            a = 1
            b = a
            del a
            c = a
            a = 2
            d = a
        '''
        ast = parse(code, __name__)
        n = ast['b']
        n_infer = n.infer()
        inferred = next(n_infer)
        self.assertIsInstance(inferred, nodes.Const)
        self.assertEqual(inferred.value, 1)
        self.assertRaises(StopIteration, partial(next, n_infer))
        n = ast['c']
        n_infer = n.infer()
        self.assertRaises(InferenceError, partial(next, n_infer))
        n = ast['d']
        n_infer = n.infer()
        inferred = next(n_infer)
        self.assertIsInstance(inferred, nodes.Const)
        self.assertEqual(inferred.value, 2)
        self.assertRaises(StopIteration, partial(next, n_infer))

    def test_builtin_types(self):
        code = '''
            l = [1]
            t = (2,)
            d = {}
            s = ''
            s2 = '_'
        '''
        ast = parse(code, __name__)
        n = ast['l']
        inferred = next(n.infer())
        self.assertIsInstance(inferred, nodes.List)
        self.assertIsInstance(inferred, Instance)
        self.assertEqual(inferred.getitem(0).value, 1)
        self.assertIsInstance(inferred._proxied, nodes.ClassDef)
        self.assertEqual(inferred._proxied.name, 'list')
        self.assertIn('append', inferred._proxied.locals)
        n = ast['t']
        inferred = next(n.infer())
        self.assertIsInstance(inferred, nodes.Tuple)
        self.assertIsInstance(inferred, Instance)
        self.assertEqual(inferred.getitem(0).value, 2)
        self.assertIsInstance(inferred._proxied, nodes.ClassDef)
        self.assertEqual(inferred._proxied.name, 'tuple')
        n = ast['d']
        inferred = next(n.infer())
        self.assertIsInstance(inferred, nodes.Dict)
        self.assertIsInstance(inferred, Instance)
        self.assertIsInstance(inferred._proxied, nodes.ClassDef)
        self.assertEqual(inferred._proxied.name, 'dict')
        self.assertIn('get', inferred._proxied.locals)
        n = ast['s']
        inferred = next(n.infer())
        self.assertIsInstance(inferred, nodes.Const)
        self.assertIsInstance(inferred, Instance)
        self.assertEqual(inferred.name, 'str')
        self.assertIn('lower', inferred._proxied.locals)
        n = ast['s2']
        inferred = next(n.infer())
        self.assertEqual(inferred.getitem(0).value, '_')

        code = 's = {1}'
        ast = parse(code, __name__)
        n = ast['s']
        inferred = next(n.infer())
        self.assertIsInstance(inferred, nodes.Set)
        self.assertIsInstance(inferred, Instance)
        self.assertEqual(inferred.name, 'set')
        self.assertIn('remove', inferred._proxied.locals)

    @test_utils.require_version(maxver='3.0')
    def test_unicode_type(self):
        code = '''u = u""'''
        ast = parse(code, __name__)
        n = ast['u']
        inferred = next(n.infer())
        self.assertIsInstance(inferred, nodes.Const)
        self.assertIsInstance(inferred, Instance)
        self.assertEqual(inferred.name, 'unicode')
        self.assertIn('lower', inferred._proxied.locals)

    @unittest.expectedFailure
    def test_descriptor_are_callable(self):
        code = '''
            class A:
                statm = staticmethod(open)
                clsm = classmethod('whatever')
        '''
        ast = parse(code, __name__)
        statm = next(ast['A'].igetattr('statm'))
        self.assertTrue(statm.callable())
        clsm = next(ast['A'].igetattr('clsm'))
        self.assertFalse(clsm.callable())

    def test_bt_ancestor_crash(self):
        code = '''
            class Warning(Warning):
                pass
        '''
        ast = parse(code, __name__)
        w = ast['Warning']
        ancestors = w.ancestors()
        ancestor = next(ancestors)
        self.assertEqual(ancestor.name, 'Warning')
        self.assertEqual(ancestor.root().name, EXC_MODULE)
        ancestor = next(ancestors)
        self.assertEqual(ancestor.name, 'Exception')
        self.assertEqual(ancestor.root().name, EXC_MODULE)
        ancestor = next(ancestors)
        self.assertEqual(ancestor.name, 'BaseException')
        self.assertEqual(ancestor.root().name, EXC_MODULE)
        ancestor = next(ancestors)
        self.assertEqual(ancestor.name, 'object')
        self.assertEqual(ancestor.root().name, BUILTINS)
        self.assertRaises(StopIteration, partial(next, ancestors))

    def test_qqch(self):
        code = '''
            from astroid.modutils import load_module_from_name
            xxx = load_module_from_name('__pkginfo__')
        '''
        ast = parse(code, __name__)
        xxx = ast['xxx']
        self.assertSetEqual({n.__class__ for n in xxx.inferred()},
<<<<<<< HEAD
                            {nodes.NameConstant, util.Uninferable.__class__})
=======
                            {nodes.Const, util.Uninferable.__class__})
>>>>>>> d052e7e2

    def test_method_argument(self):
        code = '''
            class ErudiEntitySchema:
                """a entity has a type, a set of subject and or object relations"""
                def __init__(self, e_type, **kwargs):
                    kwargs['e_type'] = e_type.capitalize().encode()

                def meth(self, e_type, *args, **kwargs):
                    kwargs['e_type'] = e_type.capitalize().encode()
                    print(args)
            '''
        ast = parse(code, __name__)
        arg = test_utils.get_name_node(ast['ErudiEntitySchema']['__init__'], 'e_type')
        self.assertEqual([n.__class__ for n in arg.infer()],
                         [util.Uninferable.__class__])
        arg = test_utils.get_name_node(ast['ErudiEntitySchema']['__init__'], 'kwargs')
        self.assertEqual([n.__class__ for n in arg.infer()],
                         [nodes.Dict])
        arg = test_utils.get_name_node(ast['ErudiEntitySchema']['meth'], 'e_type')
        self.assertEqual([n.__class__ for n in arg.infer()],
                         [util.Uninferable.__class__])
        arg = test_utils.get_name_node(ast['ErudiEntitySchema']['meth'], 'args')
        self.assertEqual([n.__class__ for n in arg.infer()],
                         [nodes.Tuple])
        arg = test_utils.get_name_node(ast['ErudiEntitySchema']['meth'], 'kwargs')
        self.assertEqual([n.__class__ for n in arg.infer()],
                         [nodes.Dict])

    def test_tuple_then_list(self):
        code = '''
            def test_view(rql, vid, tags=()):
                tags = list(tags)
                __(tags).append(vid)
        '''
        name = test_utils.extract_node(code, __name__)
        it = name.infer()
        tags = next(it)
        self.assertIsInstance(tags, nodes.List)
        self.assertEqual(tags.elts, [])
        with self.assertRaises(StopIteration):
            next(it)

    def test_mulassign_inference(self):
        code = '''
            def first_word(line):
                """Return the first word of a line"""

                return line.split()[0]

            def last_word(line):
                """Return last word of a line"""

                return line.split()[-1]

            def process_line(word_pos):
                """Silly function: returns (ok, callable) based on argument.

                   For test purpose only.
                """

                if word_pos > 0:
                    return (True, first_word)
                elif word_pos < 0:
                    return  (True, last_word)
                else:
                    return (False, None)

            if __name__ == '__main__':

                line_number = 0
                for a_line in file('test_callable.py'):
                    tupletest  = process_line(line_number)
                    (ok, fct)  = process_line(line_number)
                    if ok:
                        fct(a_line)
        '''
        ast = parse(code, __name__)
        self.assertEqual(len(list(ast['process_line'].infer_call_result(None))), 3)
        self.assertEqual(len(list(ast['tupletest'].infer())), 3)
        values = ['<FunctionDef.first_word', '<FunctionDef.last_word',
                  '<Const.NoneType']
        self.assertTrue(all(repr(inferred).startswith(value) for inferred, value
                            in zip(ast['fct'].infer(), values)))

    def test_float_complex_ambiguity(self):
        code = '''
            def no_conjugate_member(magic_flag):  #@
                """should not raise E1101 on something.conjugate"""
                if magic_flag:
                    something = 1.0
                else:
                    something = 1.0j
                if isinstance(something, float):
                    return something
                return __(something).conjugate()
        '''
        func, retval = test_utils.extract_node(code, __name__)
        self.assertEqual(
            [i.value for i in func.ilookup('something')],
            [1.0, 1.0j])
        self.assertEqual(
            [i.value for i in retval.infer()],
            [1.0, 1.0j])

    def test_lookup_cond_branches(self):
        code = '''
            def no_conjugate_member(magic_flag):
                """should not raise E1101 on something.conjugate"""
                something = 1.0
                if magic_flag:
                    something = 1.0j
                return something.conjugate()
        '''
        ast = parse(code, __name__)
        values = [i.value for i in test_utils.get_name_node(ast, 'something', -1).infer()]
        self.assertEqual(values, [1.0, 1.0j])


    def test_simple_subscript(self):
        code = '''
            class A(object):
                def __getitem__(self, index):
                    return index + 42
            [1, 2, 3][0] #@
            (1, 2, 3)[1] #@
            (1, 2, 3)[-1] #@
            [1, 2, 3][0] + (2, )[0] + (3, )[-1] #@
            e = {'key': 'value'}
            e['key'] #@
            "first"[0] #@
            list([1, 2, 3])[-1] #@
            tuple((4, 5, 6))[2] #@
            A()[0] #@
            A()[-1] #@
        '''
        ast_nodes = test_utils.extract_node(code, __name__)
        expected = [1, 2, 3, 6, 'value', 'f', 3, 6, 42, 41]
        for node, expected_value in zip(ast_nodes, expected):
            inferred = next(node.infer())
            self.assertIsInstance(inferred, nodes.Const)
            self.assertEqual(inferred.value, expected_value)

    def test_invalid_subscripts(self):
        ast_nodes = test_utils.extract_node('''
        class NoGetitem(object):
            pass
        class InvalidGetitem(object):
            def __getitem__(self): pass
        class InvalidGetitem2(object):
            __getitem__ = 42
        NoGetitem()[4] #@
        InvalidGetitem()[5] #@
        InvalidGetitem2()[10] #@
        ''')
        for node in ast_nodes[:3]:
            self.assertRaises(InferenceError, next, node.infer())
        for node in ast_nodes[3:]:
            self.assertEqual(next(node.infer()), util.Uninferable)
        ast_nodes = test_utils.extract_node('''
        [1, 2, 3][None] #@
        'lala'['bala'] #@
        ''')
        for node in ast_nodes:
            self.assertRaises(InferenceError, next, node.infer())

    def test_bytes_subscript(self):
        node = test_utils.extract_node('''b'a'[0]''')
        inferred = next(node.infer())
        self.assertIsInstance(inferred, nodes.Const)
        if six.PY2:
            self.assertEqual(inferred.value, 'a')
        else:
            self.assertEqual(inferred.value, 97)

    def test_simple_tuple(self):
        module = parse("""
        a = (1,)
        b = (22,)
        some = a + b #@
        """)
        ast = next(module['some'].infer())
        self.assertIsInstance(ast, nodes.Tuple)
        self.assertEqual(len(ast.elts), 2)
        self.assertEqual(ast.elts[0].value, 1)
        self.assertEqual(ast.elts[1].value, 22)

    def test_simple_for(self):
        code = '''
            for a in [1, 2, 3]:
                print (a)
            for b,c in [(1,2), (3,4)]:
                print (b)
                print (c)

            print ([(d,e) for e,d in ([1,2], [3,4])])
        '''
        ast = parse(code, __name__)
        self.assertEqual([i.value for i in
                          test_utils.get_name_node(ast, 'a', -1).infer()], [1, 2, 3])
        self.assertEqual([i.value for i in
                          test_utils.get_name_node(ast, 'b', -1).infer()], [1, 3])
        self.assertEqual([i.value for i in
                          test_utils.get_name_node(ast, 'c', -1).infer()], [2, 4])
        self.assertEqual([i.value for i in
                          test_utils.get_name_node(ast, 'd', -1).infer()], [2, 4])
        self.assertEqual([i.value for i in
                          test_utils.get_name_node(ast, 'e', -1).infer()], [1, 3])

    def test_simple_for_genexpr(self):
        code = '''
            print ((d,e) for e,d in ([1,2], [3,4]))
        '''
        ast = parse(code, __name__)
        self.assertEqual([i.value for i in
                          test_utils.get_name_node(ast, 'd', -1).infer()], [2, 4])
        self.assertEqual([i.value for i in
                          test_utils.get_name_node(ast, 'e', -1).infer()], [1, 3])


    def test_builtin_help(self):
        code = '''
            help()
        '''
        # XXX failing since __builtin__.help assignment has
        #     been moved into a function...
        node = test_utils.extract_node(code, __name__)
        inferred = list(node.func.infer())
        self.assertEqual(len(inferred), 1, inferred)
        self.assertIsInstance(inferred[0], Instance)
        self.assertEqual(inferred[0].name, "_Helper")

    def test_builtin_open(self):
        code = '''
            open("toto.txt")
        '''
        node = test_utils.extract_node(code, __name__).func
        inferred = list(node.infer())
        self.assertEqual(len(inferred), 1)
        if hasattr(sys, 'pypy_version_info'):
            self.assertIsInstance(inferred[0], nodes.ClassDef)
            self.assertEqual(inferred[0].name, 'file')
        else:
            self.assertIsInstance(inferred[0], nodes.FunctionDef)
            self.assertEqual(inferred[0].name, 'open')

    if os.name == 'java':
        test_builtin_open = unittest.expectedFailure(test_builtin_open)

    def test_callfunc_context_func(self):
        code = '''
            def mirror(arg=None):
                return arg

            un = mirror(1)
        '''
        ast = parse(code, __name__)
        inferred = list(ast.igetattr('un'))
        self.assertEqual(len(inferred), 1)
        self.assertIsInstance(inferred[0], nodes.Const)
        self.assertEqual(inferred[0].value, 1)

    def test_callfunc_context_lambda(self):
        code = '''
            mirror = lambda x=None: x

            un = mirror(1)
        '''
        ast = parse(code, __name__)
        inferred = list(ast.igetattr('mirror'))
        self.assertEqual(len(inferred), 1)
        self.assertIsInstance(inferred[0], nodes.Lambda)
        inferred = list(ast.igetattr('un'))
        self.assertEqual(len(inferred), 1)
        self.assertIsInstance(inferred[0], nodes.Const)
        self.assertEqual(inferred[0].value, 1)

    def test_factory_method(self):
        code = '''
            class Super(object):
                  @classmethod
                  def instance(cls):
                          return cls()

            class Sub(Super):
                  def method(self):
                          print ('method called')

            sub = Sub.instance()
        '''
        ast = parse(code, __name__)
        inferred = list(ast.igetattr('sub'))
        self.assertEqual(len(inferred), 1)
        self.assertIsInstance(inferred[0], Instance)
        self.assertEqual(inferred[0]._proxied.name, 'Sub')


    def test_import_as(self):
        code = '''
            import os.path as osp
            print (osp.dirname(__file__))

            from os.path import exists as e
            assert e(__file__)
        '''
        ast = parse(code, __name__)
        inferred = list(ast.igetattr('osp'))
        self.assertEqual(len(inferred), 1)
        self.assertIsInstance(inferred[0], nodes.Module)
        self.assertEqual(inferred[0].name, 'os.path')
        inferred = list(ast.igetattr('e'))
        self.assertEqual(len(inferred), 1)
        self.assertIsInstance(inferred[0], nodes.FunctionDef)
        self.assertEqual(inferred[0].name, 'exists')

    def _test_const_inferred(self, node, value):
        inferred = list(node.infer())
        self.assertEqual(len(inferred), 1)
        self.assertIsInstance(inferred[0], nodes.Const)
        self.assertEqual(inferred[0].value, value)

    def test_unary_not(self):
        for code in ('a = not (1,); b = not ()',
                     'a = not {1:2}; b = not {}',
                     'a = not [1, 2]; b = not []',
                     'a = not {1, 2}; b = not set()',
                     'a = not 1; b = not 0',
                     'a = not "a"; b = not ""',
                     'a = not b"a"; b = not b""'):
            ast = builder.string_build(code, __name__, __file__)
            self._test_const_inferred(ast['a'], False)
            self._test_const_inferred(ast['b'], True)

    def test_unary_op_numbers(self):
        ast_nodes = test_utils.extract_node('''
        +1 #@
        -1 #@
        ~1 #@
        +2.0 #@
        -2.0 #@
        ''')
        expected = [1, -1, -2, 2.0, -2.0]
        for node, expected_value in zip(ast_nodes, expected):
            inferred = next(node.infer())
            self.assertEqual(inferred.value, expected_value)

    @test_utils.require_version(minver='3.5')
    def test_matmul(self):
        node = test_utils.extract_node('''
        class Array:
            def __matmul__(self, other):
                return 42
        Array() @ Array() #@
        ''')
        inferred = next(node.infer())
        self.assertIsInstance(inferred, nodes.Const)
        self.assertEqual(inferred.value, 42)

    def test_binary_op_int_add(self):
        ast = builder.string_build('a = 1 + 2', __name__, __file__)
        self._test_const_inferred(ast['a'], 3)

    def test_binary_op_int_sub(self):
        ast = builder.string_build('a = 1 - 2', __name__, __file__)
        self._test_const_inferred(ast['a'], -1)

    def test_binary_op_float_div(self):
        ast = builder.string_build('a = 1 / 2.', __name__, __file__)
        self._test_const_inferred(ast['a'], 1 / 2.)

    def test_binary_op_str_mul(self):
        ast = builder.string_build('a = "*" * 40', __name__, __file__)
        self._test_const_inferred(ast['a'], "*" * 40)

    def test_binary_op_int_bitand(self):
        ast = builder.string_build('a = 23&20', __name__, __file__)
        self._test_const_inferred(ast['a'], 23&20)

    def test_binary_op_int_bitor(self):
        ast = builder.string_build('a = 23|8', __name__, __file__)
        self._test_const_inferred(ast['a'], 23|8)

    def test_binary_op_int_bitxor(self):
        ast = builder.string_build('a = 23^9', __name__, __file__)
        self._test_const_inferred(ast['a'], 23^9)

    def test_binary_op_int_shiftright(self):
        ast = builder.string_build('a = 23 >>1', __name__, __file__)
        self._test_const_inferred(ast['a'], 23>>1)

    def test_binary_op_int_shiftleft(self):
        ast = builder.string_build('a = 23 <<1', __name__, __file__)
        self._test_const_inferred(ast['a'], 23<<1)

    def test_binary_op_other_type(self):
        ast_nodes = test_utils.extract_node('''
        class A:
            def __add__(self, other):
                return other + 42
        A() + 1 #@
        1 + A() #@
        ''')
        first = next(ast_nodes[0].infer())
        self.assertIsInstance(first, nodes.Const)
        self.assertEqual(first.value, 43)

        second = next(ast_nodes[1].infer())
        self.assertEqual(second, util.Uninferable)

    def test_binary_op_other_type_using_reflected_operands(self):
        ast_nodes = test_utils.extract_node('''
        class A(object):
            def __radd__(self, other):
                return other + 42
        A() + 1 #@
        1 + A() #@
        ''')
        first = next(ast_nodes[0].infer())
        self.assertEqual(first, util.Uninferable)

        second = next(ast_nodes[1].infer())
        self.assertIsInstance(second, nodes.Const)
        self.assertEqual(second.value, 43)

    def test_binary_op_reflected_and_not_implemented_is_type_error(self):
        ast_node = test_utils.extract_node('''
        class A(object):
            def __radd__(self, other): return NotImplemented

        1 + A() #@
        ''')
        first = next(ast_node.infer())
        self.assertEqual(first, util.Uninferable)

    def test_binary_op_list_mul(self):
        for code in ('a = [[]] * 2', 'a = 2 * [[]]'):
            ast = builder.string_build(code, __name__, __file__)
            inferred = list(ast['a'].infer())
            self.assertEqual(len(inferred), 1)
            self.assertIsInstance(inferred[0], nodes.List)
            self.assertEqual(len(inferred[0].elts), 2)
            self.assertIsInstance(inferred[0].elts[0], nodes.List)
            self.assertIsInstance(inferred[0].elts[1], nodes.List)

    def test_binary_op_list_mul_none(self):
        'test correct handling on list multiplied by None'
        ast = builder.string_build('a = [1] * None\nb = [1] * "r"')
        inferred = ast['a'].inferred()
        self.assertEqual(len(inferred), 1)
        self.assertEqual(inferred[0], util.Uninferable)
        inferred = ast['b'].inferred()
        self.assertEqual(len(inferred), 1)
        self.assertEqual(inferred[0], util.Uninferable)

    def test_binary_op_list_mul_int(self):
        'test correct handling on list multiplied by int when there are more than one'
        code = '''
        from ctypes import c_int
        seq = [c_int()] * 4
        '''
        ast = parse(code, __name__)
        inferred = ast['seq'].inferred()
        self.assertEqual(len(inferred), 1)
        listval = inferred[0]
        self.assertIsInstance(listval, nodes.List)
        self.assertEqual(len(listval.itered()), 4)

    def test_binary_op_on_self(self):
        'test correct handling of applying binary operator to self'
        code = '''
        import sys
        sys.path = ['foo'] + sys.path
        sys.path.insert(0, 'bar')
        path = sys.path
        '''
        ast = parse(code, __name__)
        inferred = ast['path'].inferred()
        self.assertIsInstance(inferred[0], nodes.List)

    def test_binary_op_tuple_add(self):
        ast = builder.string_build('a = (1,) + (2,)', __name__, __file__)
        inferred = list(ast['a'].infer())
        self.assertEqual(len(inferred), 1)
        self.assertIsInstance(inferred[0], nodes.Tuple)
        self.assertEqual(len(inferred[0].elts), 2)
        self.assertEqual(inferred[0].elts[0].value, 1)
        self.assertEqual(inferred[0].elts[1].value, 2)

    def test_binary_op_custom_class(self):
        code = '''
        class myarray:
            def __init__(self, array):
                self.array = array
            def __mul__(self, x):
                return myarray([2,4,6])
            def astype(self):
                return "ASTYPE"

        def randint(maximum):
            if maximum is not None:
                return myarray([1,2,3]) * 2
            else:
                return int(5)

        x = randint(1)
        '''
        ast = parse(code, __name__)
        inferred = list(ast.igetattr('x'))
        self.assertEqual(len(inferred), 2)
        value = [str(v) for v in inferred]
        # The __name__ trick here makes it work when invoked directly
        # (__name__ == '__main__') and through pytest (__name__ ==
        # 'unittest_inference')
        self.assertEqual(value, ['Instance of %s.myarray' % __name__,
                                 'Instance of %s.int' % BUILTINS])

    def test_nonregr_lambda_arg(self):
        code = '''
        def f(g = lambda: None):
                __(g()).x
'''
        callfuncnode = test_utils.extract_node(code)
        inferred = list(callfuncnode.infer())
        self.assertEqual(len(inferred), 2, inferred)
        inferred.remove(util.Uninferable)
        self.assertIsInstance(inferred[0], nodes.Const)
        self.assertIsNone(inferred[0].value)

    def test_nonregr_getitem_empty_tuple(self):
        code = '''
            def f(x):
                a = ()[x]
        '''
        ast = parse(code, __name__)
        inferred = list(ast['f'].ilookup('a'))
        self.assertEqual(len(inferred), 1)
        self.assertEqual(inferred[0], util.Uninferable)

    def test_nonregr_instance_attrs(self):
        """non regression for instance_attrs infinite loop : pylint / #4"""

        code = """
            class Foo(object):

                def set_42(self):
                    self.attr = 42

            class Bar(Foo):

                def __init__(self):
                    self.attr = 41
        """
        ast = parse(code, __name__)
        foo_class = ast['Foo']
        bar_class = ast['Bar']
        bar_self = ast['Bar']['__init__']['self']
        assattr = bar_class.instance_attrs['attr'][0]
        self.assertEqual(len(foo_class.instance_attrs['attr']), 1)
        self.assertEqual(len(bar_class.instance_attrs['attr']), 1)
        self.assertEqual(bar_class.instance_attrs, {'attr': [assattr]})
        # call 'instance_attr' via 'Instance.getattr' to trigger the bug:
        instance = bar_self.inferred()[0]
        instance.getattr('attr')
        self.assertEqual(len(bar_class.instance_attrs['attr']), 1)
        self.assertEqual(len(foo_class.instance_attrs['attr']), 1)
        self.assertEqual(bar_class.instance_attrs, {'attr': [assattr]})

    def test_python25_generator_exit(self):
        buffer = six.StringIO()
        sys.stderr = buffer
        try:
            data = "b = {}[str(0)+''].a"
            ast = builder.string_build(data, __name__, __file__)
            list(ast['b'].infer())
            output = buffer.getvalue()
        finally:
            sys.stderr = sys.__stderr__
        # I have no idea how to test for this in another way...
        msg = ("Exception exceptions.RuntimeError: "
               "'generator ignored GeneratorExit' in <generator object> "
               "ignored")
        self.assertNotIn("RuntimeError", output, msg)

    def test_python25_no_relative_import(self):
        ast = resources.build_file('data/package/absimport.py')
        self.assertTrue(ast.absolute_import_activated(), True)
        inferred = next(test_utils.get_name_node(ast, 'import_package_subpackage_module').infer())
        # failed to import since absolute_import is activated
        self.assertIs(inferred, util.Uninferable)

    def test_nonregr_absolute_import(self):
        ast = resources.build_file('data/absimp/string.py', 'data.absimp.string')
        self.assertTrue(ast.absolute_import_activated(), True)
        inferred = next(test_utils.get_name_node(ast, 'string').infer())
        self.assertIsInstance(inferred, nodes.Module)
        self.assertEqual(inferred.name, 'string')
        self.assertIn('ascii_letters', inferred.locals)

    def test_mechanize_open(self):
        try:
            import mechanize  # pylint: disable=unused-variable
        except ImportError:
            self.skipTest('require mechanize installed')
        data = '''
            from mechanize import Browser
            print(Browser)
            b = Browser()
        '''
        ast = parse(data, __name__)
        browser = next(test_utils.get_name_node(ast, 'Browser').infer())
        self.assertIsInstance(browser, nodes.ClassDef)
        bopen = list(browser.igetattr('open'))
        self.skipTest('the commit said: "huum, see that later"')
        self.assertEqual(len(bopen), 1)
        self.assertIsInstance(bopen[0], nodes.FunctionDef)
        self.assertTrue(bopen[0].callable())
        b = next(test_utils.get_name_node(ast, 'b').infer())
        self.assertIsInstance(b, Instance)
        bopen = list(b.igetattr('open'))
        self.assertEqual(len(bopen), 1)
        self.assertIsInstance(bopen[0], BoundMethod)
        self.assertTrue(bopen[0].callable())

    def test_property(self):
        code = '''
            from smtplib import SMTP
            class SendMailController(object):

                @property
                def smtp(self):
                    return SMTP(mailhost, port)

                @property
                def me(self):
                    return self

            my_smtp = SendMailController().smtp
            my_me = SendMailController().me
            '''
        decorators = set(['%s.property' % BUILTINS])
        ast = parse(code, __name__)
        self.assertEqual(ast['SendMailController']['smtp'].decoratornames(),
                         decorators)
        propinferred = list(ast.body[2].value.infer())
        self.assertEqual(len(propinferred), 1)
        propinferred = propinferred[0]
        self.assertIsInstance(propinferred, Instance)
        self.assertEqual(propinferred.name, 'SMTP')
        self.assertEqual(propinferred.root().name, 'smtplib')
        self.assertEqual(ast['SendMailController']['me'].decoratornames(),
                         decorators)
        propinferred = list(ast.body[3].value.infer())
        self.assertEqual(len(propinferred), 1)
        propinferred = propinferred[0]
        self.assertIsInstance(propinferred, Instance)
        self.assertEqual(propinferred.name, 'SendMailController')
        self.assertEqual(propinferred.root().name, __name__)

    def test_im_func_unwrap(self):
        code = '''
            class EnvBasedTC:
                def pactions(self):
                    pass
            pactions = EnvBasedTC.pactions.im_func
            print (pactions)

            class EnvBasedTC2:
                pactions = EnvBasedTC.pactions.im_func
                print (pactions)
            '''
        ast = parse(code, __name__)
        pactions = test_utils.get_name_node(ast, 'pactions')
        inferred = list(pactions.infer())
        self.assertEqual(len(inferred), 1)
        self.assertIsInstance(inferred[0], nodes.FunctionDef)
        pactions = test_utils.get_name_node(ast['EnvBasedTC2'], 'pactions')
        inferred = list(pactions.infer())
        self.assertEqual(len(inferred), 1)
        self.assertIsInstance(inferred[0], nodes.FunctionDef)

    def test_augassign(self):
        code = '''
            a = 1
            a += 2
            print (a)
        '''
        ast = parse(code, __name__)
        inferred = list(test_utils.get_name_node(ast, 'a').infer())

        self.assertEqual(len(inferred), 1)
        self.assertIsInstance(inferred[0], nodes.Const)
        self.assertEqual(inferred[0].value, 3)

    def test_nonregr_func_arg(self):
        code = '''
            def foo(self, bar):
                def baz():
                    pass
                def qux():
                    return baz
                spam = bar(None, qux)
                print (spam)
            '''
        ast = parse(code, __name__)
        inferred = list(test_utils.get_name_node(ast['foo'], 'spam').infer())
        self.assertEqual(len(inferred), 1)
        self.assertIs(inferred[0], util.Uninferable)

    def test_nonregr_func_global(self):
        code = '''
            active_application = None

            def get_active_application():
              global active_application
              return active_application

            class Application(object):
              def __init__(self):
                 global active_application
                 active_application = self

            class DataManager(object):
              def __init__(self, app=None):
                 self.app = get_active_application()
              def test(self):
                 p = self.app
                 print (p)
        '''
        ast = parse(code, __name__)
        inferred = list(Instance(ast['DataManager']).igetattr('app'))
        self.assertEqual(len(inferred), 2, inferred) # None / Instance(Application)
        inferred = list(test_utils.get_name_node(ast['DataManager']['test'], 'p').infer())
        self.assertEqual(len(inferred), 2, inferred)
        for node in inferred:
            if isinstance(node, Instance) and node.name == 'Application':
                break
        else:
            self.fail('expected to find an instance of Application in %s' % inferred)

    def test_list_inference(self):
        """#20464"""
        code = '''
            from unknown import Unknown
            A = []
            B = []

            def test():
              xyz = [
                Unknown
              ] + A + B
              return xyz

            Z = test()
        '''
        ast = parse(code, __name__)
        inferred = next(ast['Z'].infer())
        self.assertIsInstance(inferred, nodes.List)
        self.assertEqual(len(inferred.elts), 0)

    def test__new__(self):
        code = '''
            class NewTest(object):
                "doc"
                def __new__(cls, arg):
                    self = object.__new__(cls)
                    self.arg = arg
                    return self

            n = NewTest()
        '''
        ast = parse(code, __name__)
        self.assertRaises(InferenceError, list, ast['NewTest'].igetattr('arg'))
        n = next(ast['n'].infer())
        inferred = list(n.igetattr('arg'))
        self.assertEqual(len(inferred), 1, inferred)

    def test__new__bound_methods(self):
        node = test_utils.extract_node('''
        class cls(object): pass
        cls().__new__(cls) #@
        ''')
        inferred = next(node.infer())
        self.assertIsInstance(inferred, Instance)
        self.assertEqual(inferred._proxied, node.root()['cls'])

    def test_two_parents_from_same_module(self):
        code = '''
            from data import nonregr
            class Xxx(nonregr.Aaa, nonregr.Ccc):
                "doc"
        '''
        ast = parse(code, __name__)
        parents = list(ast['Xxx'].ancestors())
        self.assertEqual(len(parents), 3, parents) # Aaa, Ccc, object

    def test_pluggable_inference(self):
        code = '''
            from collections import namedtuple
            A = namedtuple('A', ['a', 'b'])
            B = namedtuple('B', 'a b')
        '''
        ast = parse(code, __name__)
        aclass = ast['A'].inferred()[0]
        self.assertIsInstance(aclass, nodes.ClassDef)
        self.assertIn('a', aclass.instance_attrs)
        self.assertIn('b', aclass.instance_attrs)
        bclass = ast['B'].inferred()[0]
        self.assertIsInstance(bclass, nodes.ClassDef)
        self.assertIn('a', bclass.instance_attrs)
        self.assertIn('b', bclass.instance_attrs)

    def test_infer_arguments(self):
        code = '''
            class A(object):
                def first(self, arg1, arg2):
                    return arg1
                @classmethod
                def method(cls, arg1, arg2):
                    return arg2
                @classmethod
                def empty(cls):
                    return 2
                @staticmethod
                def static(arg1, arg2):
                    return arg1
                def empty_method(self):
                    return []
            x = A().first(1, [])
            y = A.method(1, [])
            z = A.static(1, [])
            empty = A.empty()
            empty_list = A().empty_method()
        '''
        ast = parse(code, __name__)
        int_node = ast['x'].inferred()[0]
        self.assertIsInstance(int_node, nodes.Const)
        self.assertEqual(int_node.value, 1)
        list_node = ast['y'].inferred()[0]
        self.assertIsInstance(list_node, nodes.List)
        int_node = ast['z'].inferred()[0]
        self.assertIsInstance(int_node, nodes.Const)
        self.assertEqual(int_node.value, 1)
        empty = ast['empty'].inferred()[0]
        self.assertIsInstance(empty, nodes.Const)
        self.assertEqual(empty.value, 2)
        empty_list = ast['empty_list'].inferred()[0]
        self.assertIsInstance(empty_list, nodes.List)

    def test_infer_variable_arguments(self):
        code = '''
            def test(*args, **kwargs):
                vararg = args
                kwarg = kwargs
        '''
        ast = parse(code, __name__)
        func = ast['test']
        vararg = func.body[0].value
        kwarg = func.body[1].value

        kwarg_inferred = kwarg.inferred()[0]
        self.assertIsInstance(kwarg_inferred, nodes.Dict)
        self.assertIs(kwarg_inferred.parent, func.args)

        vararg_inferred = vararg.inferred()[0]
        self.assertIsInstance(vararg_inferred, nodes.Tuple)
        self.assertIs(vararg_inferred.parent, func.args)

    def test_infer_nested(self):
        code = """
            def nested():
                from threading import Thread

                class NestedThread(Thread):
                    def __init__(self):
                        Thread.__init__(self)
        """
        # Test that inferring Thread.__init__ looks up in
        # the nested scope.
        ast = parse(code, __name__)
        callfunc = next(ast.nodes_of_class(nodes.Call))
        func = callfunc.func
        inferred = func.inferred()[0]
        self.assertIsInstance(inferred, UnboundMethod)

    def test_instance_binary_operations(self):
        code = """
            class A(object):
                def __mul__(self, other):
                    return 42
            a = A()
            b = A()
            sub = a - b
            mul = a * b
        """
        ast = parse(code, __name__)
        sub = ast['sub'].inferred()[0]
        mul = ast['mul'].inferred()[0]
        self.assertIs(sub, util.Uninferable)
        self.assertIsInstance(mul, nodes.Const)
        self.assertEqual(mul.value, 42)

    def test_instance_binary_operations_parent(self):
        code = """
            class A(object):
                def __mul__(self, other):
                    return 42
            class B(A):
                pass
            a = B()
            b = B()
            sub = a - b
            mul = a * b
        """
        ast = parse(code, __name__)
        sub = ast['sub'].inferred()[0]
        mul = ast['mul'].inferred()[0]
        self.assertIs(sub, util. Uninferable)
        self.assertIsInstance(mul, nodes.Const)
        self.assertEqual(mul.value, 42)

    def test_instance_binary_operations_multiple_methods(self):
        code = """
            class A(object):
                def __mul__(self, other):
                    return 42
            class B(A):
                def __mul__(self, other):
                    return [42]
            a = B()
            b = B()
            sub = a - b
            mul = a * b
        """
        ast = parse(code, __name__)
        sub = ast['sub'].inferred()[0]
        mul = ast['mul'].inferred()[0]
        self.assertIs(sub, util.Uninferable)
        self.assertIsInstance(mul, nodes.List)
        self.assertIsInstance(mul.elts[0], nodes.Const)
        self.assertEqual(mul.elts[0].value, 42)

    def test_infer_call_result_crash(self):
        code = """
            class A(object):
                def __mul__(self, other):
                    return type.__new__()

            a = A()
            b = A()
            c = a * b
        """
        ast = parse(code, __name__)
        node = ast['c']
        self.assertEqual(node.inferred(), [util.Uninferable])

    def test_infer_empty_nodes(self):
        # Should not crash when trying to infer EmptyNodes.
        node = nodes.EmptyNode()
        self.assertEqual(node.inferred(), [util.Uninferable])

    def test_infinite_loop_for_decorators(self):
        # Issue https://bitbucket.org/logilab/astroid/issue/50
        # A decorator that returns itself leads to an infinite loop.
        code = """
            def decorator():
                def wrapper():
                    return decorator()
                return wrapper

            @decorator()
            def do_a_thing():
                pass
        """
        ast = parse(code, __name__)
        node = ast['do_a_thing']
        self.assertEqual(node.type, 'function')

    def test_no_infinite_ancestor_loop(self):
        klass = test_utils.extract_node("""
            import datetime

            def method(self):
                datetime.datetime = something()

            class something(datetime.datetime):  #@
                pass
        """)
        self.assertIn(
            'object',
            [base.name for base in klass.ancestors()])

    def test_stop_iteration_leak(self):
        code = """
            class Test:
                def __init__(self):
                    self.config = {0: self.config[0]}
                    self.config[0].test() #@
        """
        ast = test_utils.extract_node(code, __name__)
        expr = ast.func.expr
        self.assertRaises(InferenceError, next, expr.infer())

    def test_tuple_builtin_inference(self):
        code = """
        var = (1, 2)
        tuple() #@
        tuple([1]) #@
        tuple({2}) #@
        tuple("abc") #@
        tuple({1: 2}) #@
        tuple(var) #@
        tuple(tuple([1])) #@
        tuple(frozenset((1, 2))) #@

        tuple(None) #@
        tuple(1) #@
        tuple(1, 2) #@
        """
        ast = test_utils.extract_node(code, __name__)

        self.assertInferTuple(ast[0], [])
        self.assertInferTuple(ast[1], [1])
        self.assertInferTuple(ast[2], [2])
        self.assertInferTuple(ast[3], ["a", "b", "c"])
        self.assertInferTuple(ast[4], [1])
        self.assertInferTuple(ast[5], [1, 2])
        self.assertInferTuple(ast[6], [1])
        self.assertInferTuple(ast[7], [1, 2])

        for node in ast[8:]:
            inferred = next(node.infer())
            self.assertIsInstance(inferred, Instance)
            self.assertEqual(inferred.qname(), "{}.tuple".format(BUILTINS))

    def test_frozenset_builtin_inference(self):
        code = """
        var = (1, 2)
        frozenset() #@
        frozenset([1, 2, 1]) #@
        frozenset({2, 3, 1}) #@
        frozenset("abcab") #@
        frozenset({1: 2}) #@
        frozenset(var) #@
        frozenset(tuple([1])) #@

        frozenset(set(tuple([4, 5, set([2])]))) #@
        frozenset(None) #@
        frozenset(1) #@
        frozenset(1, 2) #@
        """
        ast = test_utils.extract_node(code, __name__)

        self.assertInferFrozenSet(ast[0], [])
        self.assertInferFrozenSet(ast[1], [1, 2])
        self.assertInferFrozenSet(ast[2], [1, 2, 3])
        self.assertInferFrozenSet(ast[3], ["a", "b", "c"])
        self.assertInferFrozenSet(ast[4], [1])
        self.assertInferFrozenSet(ast[5], [1, 2])
        self.assertInferFrozenSet(ast[6], [1])

        for node in ast[7:]:
            inferred = next(node.infer())
            self.assertIsInstance(inferred, Instance)
            self.assertEqual(inferred.qname(), "{}.frozenset".format(BUILTINS))

    def test_set_builtin_inference(self):
        code = """
        var = (1, 2)
        set() #@
        set([1, 2, 1]) #@
        set({2, 3, 1}) #@
        set("abcab") #@
        set({1: 2}) #@
        set(var) #@
        set(tuple([1])) #@

        set(set(tuple([4, 5, set([2])]))) #@
        set(None) #@
        set(1) #@
        set(1, 2) #@
        """
        ast = test_utils.extract_node(code, __name__)

        self.assertInferSet(ast[0], [])
        self.assertInferSet(ast[1], [1, 2])
        self.assertInferSet(ast[2], [1, 2, 3])
        self.assertInferSet(ast[3], ["a", "b", "c"])
        self.assertInferSet(ast[4], [1])
        self.assertInferSet(ast[5], [1, 2])
        self.assertInferSet(ast[6], [1])

        for node in ast[7:]:
            inferred = next(node.infer())
            self.assertIsInstance(inferred, Instance)
            self.assertEqual(inferred.qname(), "{}.set".format(BUILTINS))

    def test_list_builtin_inference(self):
        code = """
        var = (1, 2)
        list() #@
        list([1, 2, 1]) #@
        list({2, 3, 1}) #@
        list("abcab") #@
        list({1: 2}) #@
        list(var) #@
        list(tuple([1])) #@

        list(list(tuple([4, 5, list([2])]))) #@
        list(None) #@
        list(1) #@
        list(1, 2) #@
        """
        ast = test_utils.extract_node(code, __name__)
        self.assertInferList(ast[0], [])
        self.assertInferList(ast[1], [1, 1, 2])
        self.assertInferList(ast[2], [1, 2, 3])
        self.assertInferList(ast[3], ["a", "a", "b", "b", "c"])
        self.assertInferList(ast[4], [1])
        self.assertInferList(ast[5], [1, 2])
        self.assertInferList(ast[6], [1])

        for node in ast[7:]:
            inferred = next(node.infer())
            self.assertIsInstance(inferred, Instance)
            self.assertEqual(inferred.qname(), "{}.list".format(BUILTINS))

    @test_utils.require_version('3.0')
    def test_builtin_inference_py3k(self):
        code = """
        list(b"abc") #@
        tuple(b"abc") #@
        set(b"abc") #@
        """
        ast = test_utils.extract_node(code, __name__)
        self.assertInferList(ast[0], [97, 98, 99])
        self.assertInferTuple(ast[1], [97, 98, 99])
        self.assertInferSet(ast[2], [97, 98, 99])

    def test_dict_inference(self):
        code = """
        dict() #@
        dict(a=1, b=2, c=3) #@
        dict([(1, 2), (2, 3)]) #@
        dict([[1, 2], [2, 3]]) #@
        dict([(1, 2), [2, 3]]) #@
        dict([('a', 2)], b=2, c=3) #@
        dict({1: 2}) #@
        dict({'c': 2}, a=4, b=5) #@
        def func():
            return dict(a=1, b=2)
        func() #@
        var = {'x': 2, 'y': 3}
        dict(var, a=1, b=2) #@

        dict([1, 2, 3]) #@
        dict([(1, 2), (1, 2, 3)]) #@
        dict({1: 2}, {1: 2}) #@
        dict({1: 2}, (1, 2)) #@
        dict({1: 2}, (1, 2), a=4) #@
        dict([(1, 2), ([4, 5], 2)]) #@
        dict([None,  None]) #@

        def using_unknown_kwargs(**kwargs):
            return dict(**kwargs)
        using_unknown_kwargs(a=1, b=2) #@
        """
        ast = test_utils.extract_node(code, __name__)
        self.assertInferDict(ast[0], {})
        self.assertInferDict(ast[1], {'a': 1, 'b': 2, 'c': 3})
        for i in range(2, 5):
            self.assertInferDict(ast[i], {1: 2, 2: 3})
        self.assertInferDict(ast[5], {'a': 2, 'b': 2, 'c': 3})
        self.assertInferDict(ast[6], {1: 2})
        self.assertInferDict(ast[7], {'c': 2, 'a': 4, 'b': 5})
        self.assertInferDict(ast[8], {'a': 1, 'b': 2})
        self.assertInferDict(ast[9], {'x': 2, 'y': 3, 'a': 1, 'b': 2})

        for node in ast[10:]:
            inferred = next(node.infer())
            self.assertIsInstance(inferred, Instance)
            self.assertEqual(inferred.qname(), "{}.dict".format(BUILTINS))

    def test_dict_inference_kwargs(self):
        ast_node = test_utils.extract_node('''dict(a=1, b=2, **{'c': 3})''')
        self.assertInferDict(ast_node, {'a': 1, 'b': 2, 'c': 3})

    @test_utils.require_version('3.5')
    def test_dict_inference_for_multiple_starred(self):
        pairs = [
            ('dict(a=1, **{"b": 2}, **{"c":3})', {'a':1, 'b':2, 'c':3}),
            ('dict(a=1, **{"b": 2}, d=4, **{"c":3})', {'a':1, 'b':2, 'c':3, 'd':4}),
            ('dict({"a":1}, b=2, **{"c":3})', {'a':1, 'b':2, 'c':3}),
        ]
        for code, expected_value in pairs:
            node = test_utils.extract_node(code)
            self.assertInferDict(node, expected_value)

    def test_dict_invalid_args(self):
        invalid_values = [
            'dict(*1)',
            'dict(**lala)',
            'dict(**[])',
        ]
        for invalid in invalid_values:
            ast_node = test_utils.extract_node(invalid)
            inferred = next(ast_node.infer())
            self.assertIsInstance(inferred, Instance)
            self.assertEqual(inferred.qname(), "{}.dict".format(BUILTINS))

    def test_str_methods(self):
        code = """
        ' '.decode() #@

        ' '.encode() #@
        ' '.join('abcd') #@
        ' '.replace('a', 'b') #@
        ' '.format('a') #@
        ' '.capitalize() #@
        ' '.title() #@
        ' '.lower() #@
        ' '.upper() #@
        ' '.swapcase() #@
        ' '.strip() #@
        ' '.rstrip() #@
        ' '.lstrip() #@
        ' '.rjust() #@
        ' '.ljust() #@
        ' '.center() #@

        ' '.index() #@
        ' '.find() #@
        ' '.count() #@
        """
        ast = test_utils.extract_node(code, __name__)
        # import pdb; pdb.set_trace()
        self.assertInferConst(ast[0], u'')
        for i in range(1, 16):
            self.assertInferConst(ast[i], '')
        for i in range(16, 19):
            self.assertInferConst(ast[i], 0)

    def test_unicode_methods(self):
        code = """
        u' '.encode() #@

        u' '.decode() #@
        u' '.join('abcd') #@
        u' '.replace('a', 'b') #@
        u' '.format('a') #@
        u' '.capitalize() #@
        u' '.title() #@
        u' '.lower() #@
        u' '.upper() #@
        u' '.swapcase() #@
        u' '.strip() #@
        u' '.rstrip() #@
        u' '.lstrip() #@
        u' '.rjust() #@
        u' '.ljust() #@
        u' '.center() #@

        u' '.index() #@
        u' '.find() #@
        u' '.count() #@
        """
        ast = test_utils.extract_node(code, __name__)
        self.assertInferConst(ast[0], '')
        for i in range(1, 16):
            self.assertInferConst(ast[i], u'')
        for i in range(16, 19):
            self.assertInferConst(ast[i], 0)

    def test_scope_lookup_same_attributes(self):
        code = '''
        import collections
        class Second(collections.Counter):
            def collections(self):
                return "second"

        '''
        ast = parse(code, __name__)
        bases = ast['Second'].bases[0]
        inferred = next(bases.infer())
        self.assertTrue(inferred)
        self.assertIsInstance(inferred, nodes.ClassDef)
        self.assertEqual(inferred.qname(), 'collections.Counter')

    def test_inferring_with_statement_failures(self):
        module = parse('''
        class NoEnter(object):
            pass
        class NoMethod(object):
            __enter__ = None
        class NoElts(object):
            def __enter__(self):
                return 42

        with NoEnter() as no_enter:
            pass
        with NoMethod() as no_method:
            pass
        with NoElts() as (no_elts, no_elts1):
            pass
        ''')
        self.assertRaises(InferenceError, next, module['no_enter'].infer())
        self.assertRaises(InferenceError, next, module['no_method'].infer())
        self.assertRaises(InferenceError, next, module['no_elts'].infer())

    def test_inferring_with_statement(self):
        module = parse('''
        class SelfContext(object):
            def __enter__(self):
                return self

        class OtherContext(object):
            def __enter__(self):
                return SelfContext()

        class MultipleReturns(object):
            def __enter__(self):
                return SelfContext(), OtherContext()

        class MultipleReturns2(object):
            def __enter__(self):
                return [1, [2, 3]]

        with SelfContext() as self_context:
            pass
        with OtherContext() as other_context:
            pass
        with MultipleReturns(), OtherContext() as multiple_with:
            pass
        with MultipleReturns2() as (stdout, (stderr, stdin)):
            pass
        ''')
        self_context = module['self_context']
        inferred = next(self_context.infer())
        self.assertIsInstance(inferred, Instance)
        self.assertEqual(inferred.name, 'SelfContext')

        other_context = module['other_context']
        inferred = next(other_context.infer())
        self.assertIsInstance(inferred, Instance)
        self.assertEqual(inferred.name, 'SelfContext')

        multiple_with = module['multiple_with']
        inferred = next(multiple_with.infer())
        self.assertIsInstance(inferred, Instance)
        self.assertEqual(inferred.name, 'SelfContext')

        stdout = module['stdout']
        inferred = next(stdout.infer())
        self.assertIsInstance(inferred, nodes.Const)
        self.assertEqual(inferred.value, 1)
        stderr = module['stderr']
        inferred = next(stderr.infer())
        self.assertIsInstance(inferred, nodes.Const)
        self.assertEqual(inferred.value, 2)

    def test_inferring_with_contextlib_contextmanager(self):
        module = parse('''
        import contextlib
        from contextlib import contextmanager

        @contextlib.contextmanager
        def manager_none():
            try:
                yield
            finally:
                pass

        @contextlib.contextmanager
        def manager_something():
            try:
                yield 42
                yield 24 # This should be ignored.
            finally:
                pass

        @contextmanager
        def manager_multiple():
            with manager_none() as foo:
                with manager_something() as bar:
                    yield foo, bar

        with manager_none() as none:
            pass
        with manager_something() as something:
            pass
        with manager_multiple() as (first, second):
            pass
        ''')
        none = module['none']
        inferred = next(none.infer())
        self.assertIsInstance(inferred, nodes.Const)
        self.assertIsNone(inferred.value)

        something = module['something']
        inferred = something.inferred()
        self.assertEqual(len(inferred), 1)
        inferred = inferred[0]
        self.assertIsInstance(inferred, nodes.Const)
        self.assertEqual(inferred.value, 42)

        first, second = module['first'], module['second']
        first = next(first.infer())
        second = next(second.infer())
        self.assertIsInstance(first, nodes.Const)
        self.assertIsNone(first.value)
        self.assertIsInstance(second, nodes.Const)
        self.assertEqual(second.value, 42)

    def test_inferring_context_manager_skip_index_error(self):
        # Raise an InferenceError when having multiple 'as' bindings
        # from a context manager, but its result doesn't have those
        # indices. This is the case of contextlib.nested, where the
        # result is a list, which is mutated later on, so it's
        # undetected by astroid.
        module = parse('''
        class Manager(object):
            def __enter__(self):
                return []
        with Manager() as (a, b, c):
            pass
        ''')
        self.assertRaises(InferenceError, next, module['a'].infer())

    def test_inferring_with_contextlib_contextmanager_failures(self):
        module = parse('''
        from contextlib import contextmanager

        def no_decorators_mgr():
            yield
        @no_decorators_mgr
        def other_decorators_mgr():
            yield
        @contextmanager
        def no_yield_mgr():
            pass

        with no_decorators_mgr() as no_decorators:
            pass
        with other_decorators_mgr() as other_decorators:
            pass
        with no_yield_mgr() as no_yield:
            pass
        ''')
        self.assertRaises(InferenceError, next, module['no_decorators'].infer())
        self.assertRaises(InferenceError, next, module['other_decorators'].infer())
        self.assertRaises(InferenceError, next, module['no_yield'].infer())

    def test_unary_op_leaks_stop_iteration(self):
        node = test_utils.extract_node('+[] #@')
        self.assertEqual(util.Uninferable, next(node.infer()))

    def test_unary_operands(self):
        ast_nodes = test_utils.extract_node('''
        import os
        def func(): pass
        from missing import missing
        class GoodInstance(object):
            def __pos__(self):
                return 42
            def __neg__(self):
                return +self - 41
            def __invert__(self):
                return 42
        class BadInstance(object):
            def __pos__(self):
                return lala
            def __neg__(self):
                return missing
        class LambdaInstance(object):
            __pos__ = lambda self: self.lala
            __neg__ = lambda self: self.lala + 1
            @property
            def lala(self): return 24            
        instance = GoodInstance()
        lambda_instance = LambdaInstance()
        +instance #@
        -instance #@
        ~instance #@
        --instance #@
        +lambda_instance #@
        -lambda_instance #@

        bad_instance = BadInstance()
        +bad_instance #@
        -bad_instance #@
        ~bad_instance #@

        # These should be TypeErrors.
        ~BadInstance #@
        ~os #@
        -func #@
        +BadInstance #@
        ''')
        expected = [42, 1, 42, -1, 24, 25]
        for node, value in zip(ast_nodes[:6], expected):
            inferred = next(node.infer())
            self.assertIsInstance(inferred, nodes.Const)
            self.assertEqual(inferred.value, value)

        for bad_node in ast_nodes[6:]:
            inferred = next(bad_node.infer())
            self.assertEqual(inferred, util.Uninferable)

    def test_unary_op_instance_method_not_callable(self):
        ast_node = test_utils.extract_node('''
        class A:
            __pos__ = (i for i in range(10))
        +A() #@
        ''')
        self.assertRaises(InferenceError, next, ast_node.infer())

    def test_binary_op_type_errors(self):
        ast_nodes = test_utils.extract_node('''
        import collections
        1 + "a" #@
        1 - [] #@
        1 * {} #@
        1 / collections #@
        1 ** (lambda x: x) #@
        {} * {} #@
        {} - {} #@
        {} | {} #@
        {} >> {} #@
        [] + () #@
        () + [] #@
        [] * 2.0 #@
        () * 2.0 #@
        2.0 >> 2.0 #@
        class A(object): pass
        class B(object): pass
        A() + B() #@
        class A1(object):
            def __add__(self, other): return NotImplemented
        A1() + A1() #@
        class A(object):
            def __add__(self, other): return NotImplemented
        class B(object):
            def __radd__(self, other): return NotImplemented
        A() + B() #@
        class Parent(object):
            pass
        class Child(Parent):
            def __add__(self, other): return NotImplemented
        Child() + Parent() #@
        class A(object):
            def __add__(self, other): return NotImplemented
        class B(A):
            def __radd__(self, other):
                 return NotImplemented
        A() + B() #@
        # Augmented
        f = 1
        f+=A() #@
        x = 1
        x+=[] #@
        ''')
        msg = "unsupported operand type(s) for {op}: {lhs!r} and {rhs!r}"
        expected = [
            msg.format(op="+", lhs="int", rhs="str"),
            msg.format(op="-", lhs="int", rhs="list"),
            msg.format(op="*", lhs="int", rhs="dict"),
            msg.format(op="/", lhs="int", rhs="module"),
            msg.format(op="**", lhs="int", rhs="function"),
            msg.format(op="*", lhs="dict", rhs="dict"),
            msg.format(op="-", lhs="dict", rhs="dict"),
            msg.format(op="|", lhs="dict", rhs="dict"),
            msg.format(op=">>", lhs="dict", rhs="dict"),
            msg.format(op="+", lhs="list", rhs="tuple"),
            msg.format(op="+", lhs="tuple", rhs="list"),
            msg.format(op="*", lhs="list", rhs="float"),
            msg.format(op="*", lhs="tuple", rhs="float"),
            msg.format(op=">>", lhs="float", rhs="float"),
            msg.format(op="+", lhs="A", rhs="B"),
            msg.format(op="+", lhs="A1", rhs="A1"),
            msg.format(op="+", lhs="A", rhs="B"),
            msg.format(op="+", lhs="Child", rhs="Parent"),
            msg.format(op="+", lhs="A", rhs="B"),
            msg.format(op="+=", lhs="int", rhs="A"),
            msg.format(op="+=", lhs="int", rhs="list"),
        ]
        for node, expected_value in zip(ast_nodes, expected):
            errors = node.type_errors()
            self.assertEqual(len(errors), 1)
            error = errors[0]
            self.assertEqual(str(error), expected_value)

    def test_unary_type_errors(self):
        ast_nodes = test_utils.extract_node('''
        import collections
        ~[] #@
        ~() #@
        ~dict() #@
        ~{} #@
        ~set() #@
        -set() #@
        -"" #@
        ~"" #@
        +"" #@
        class A(object): pass
        ~(lambda: None) #@
        ~A #@
        ~A() #@
        ~collections #@
        ~2.0 #@
        ''')
        msg = "bad operand type for unary {op}: {type}"
        expected = [
            msg.format(op="~", type='list'),
            msg.format(op="~", type='tuple'),
            msg.format(op="~", type='dict'),
            msg.format(op="~", type='dict'),
            msg.format(op="~", type='set'),
            msg.format(op="-", type='set'),
            msg.format(op="-", type='str'),
            msg.format(op="~", type='str'),
            msg.format(op="+", type='str'),
            msg.format(op="~", type='<lambda>'),
            msg.format(op="~", type='A'),
            msg.format(op="~", type='A'),
            msg.format(op="~", type='collections'),
            msg.format(op="~", type='float'),
        ]
        for node, expected_value in zip(ast_nodes, expected):
            errors = node.type_errors()
            self.assertEqual(len(errors), 1)
            error = errors[0]
            self.assertEqual(str(error), expected_value)

    def test_unary_empty_type_errors(self):
        # These aren't supported right now
        ast_nodes = test_utils.extract_node('''
        ~(2 and []) #@
        -(0 or {}) #@
        ''')
        expected = [
            "bad operand type for unary ~: list",
            "bad operand type for unary -: dict",
        ]
        for node, expected_value in zip(ast_nodes, expected):
            errors = node.type_errors()
            self.assertEqual(len(errors), 1, (expected, node))
            self.assertEqual(str(errors[0]), expected_value)

    def test_bool_value_recursive(self):
        pairs = [
            ('{}', False),
            ('{1:2}', True),
            ('()', False),
            ('(1, 2)', True),
            ('[]', False),
            ('[1,2]', True),
            ('frozenset()', False),
            ('frozenset((1, 2))', True),
        ]
        for code, expected in pairs:
            node = test_utils.extract_node(code)
            inferred = next(node.infer())
            self.assertEqual(inferred.bool_value(), expected)

    def test_bool_value(self):
        # Verify the truth value of nodes.
        module = parse('''
        import collections
        collections_module = collections
        def function(): pass
        class Class(object):
            def method(self): pass
        genexpr = (x for x in range(10))
        dict_comp = {x:y for (x, y) in ((1, 2), (2, 3))}
        set_comp = {x for x in range(10)}
        list_comp = [x for x in range(10)]
        lambda_func = lambda: None
        unbound_method = Class.method
        instance = Class()
        bound_method = instance.method
        def generator_func():
             yield
        def true_value():
             return True
        generator = generator_func()
        name = generator
        bin_op = 1 + 2
        bool_op = x and y
        callfunc = test()
        good_callfunc = true_value()
        compare = 2 < 3
        const_str_true = 'testconst'
        const_str_false = ''
        ''')
        collections_module = next(module['collections_module'].infer())
        self.assertTrue(collections_module.bool_value())
        function = module['function']
        self.assertTrue(function.bool_value())
        klass = module['Class']
        self.assertTrue(klass.bool_value())
        genexpr = next(module['genexpr'].infer())
        self.assertTrue(genexpr.bool_value())
        dict_comp = next(module['dict_comp'].infer())
        self.assertEqual(dict_comp, util.Uninferable)
        set_comp = next(module['set_comp'].infer())
        self.assertEqual(set_comp, util.Uninferable)
        list_comp = next(module['list_comp'].infer())
        self.assertEqual(list_comp, util.Uninferable)
        lambda_func = next(module['lambda_func'].infer())
        self.assertTrue(lambda_func)
        unbound_method = next(module['unbound_method'].infer())
        self.assertTrue(unbound_method)
        bound_method = next(module['bound_method'].infer())
        self.assertTrue(bound_method)
        generator = next(module['generator'].infer())
        self.assertTrue(generator)
        name = module['name'].parent.value
        self.assertTrue(name.bool_value())
        bin_op = module['bin_op'].parent.value
        self.assertTrue(bin_op.bool_value())
        bool_op = module['bool_op'].parent.value
        self.assertEqual(bool_op.bool_value(), util.Uninferable)
        callfunc = module['callfunc'].parent.value
        self.assertEqual(callfunc.bool_value(), util.Uninferable)
        good_callfunc = next(module['good_callfunc'].infer())
        self.assertTrue(good_callfunc.bool_value())
        compare = module['compare'].parent.value
        self.assertEqual(compare.bool_value(), util.Uninferable)

    def test_bool_value_instances(self):
        instances = test_utils.extract_node('''
        class FalseBoolInstance(object):
            def {bool}(self):
                return False
        class TrueBoolInstance(object):
            def {bool}(self):
                return True
        class FalseLenInstance(object):
            def __len__(self):
                return 0
        class TrueLenInstance(object):
            def __len__(self):
                return 14
        class AlwaysTrueInstance(object):
            pass
        class ErrorInstance(object):
            def __bool__(self):
                return lala
            def __len__(self):
                return lala
        class NonMethods(object):
            __bool__ = 1
            __len__ = 2
        FalseBoolInstance() #@
        TrueBoolInstance() #@
        FalseLenInstance() #@
        TrueLenInstance() #@
        AlwaysTrueInstance() #@
        ErrorInstance() #@
        '''.format(bool=BOOL_SPECIAL_METHOD))
        expected = (False, True, False, True, True, util.Uninferable, util.Uninferable)
        for node, expected_value in zip(instances, expected):
            inferred = next(node.infer())
            self.assertEqual(inferred.bool_value(), expected_value)

    def test_infer_coercion_rules_for_floats_complex(self):
        ast_nodes = test_utils.extract_node('''
        1 + 1.0 #@
        1 * 1.0 #@
        2 - 1.0 #@
        2 / 2.0 #@
        1 + 1j #@
        2 * 1j #@
        2 - 1j #@
        3 / 1j #@
        ''')
        expected_values = [2.0, 1.0, 1.0, 1.0, 1 + 1j, 2j, 2 - 1j, -3j]
        for node, expected in zip(ast_nodes, expected_values):
            inferred = next(node.infer())
            self.assertEqual(inferred.value, expected)

    def test_binop_same_types(self):
        ast_nodes = test_utils.extract_node('''
        class A(object):
            def __add__(self, other):
                return 42
        1 + 1 #@
        1 - 1 #@
        "a" + "b" #@
        A() + A() #@
        ''')
        expected_values = [2, 0, "ab", 42]
        for node, expected in zip(ast_nodes, expected_values):
            inferred = next(node.infer())
            self.assertIsInstance(inferred, nodes.Const)
            self.assertEqual(inferred.value, expected)

    def test_binop_different_types_reflected_only(self):
        node = test_utils.extract_node('''
        class A(object):
            pass
        class B(object):
            def __radd__(self, other):
                return other
        A() + B() #@
        ''')
        inferred = next(node.infer())
        self.assertIsInstance(inferred, Instance)
        self.assertEqual(inferred.name, 'A')

    def test_binop_different_types_normal_not_implemented_and_reflected(self):
        node = test_utils.extract_node('''
        class A(object):
            def __add__(self, other):
                return NotImplemented
        class B(object):
            def __radd__(self, other):
                return other
        A() + B() #@
        ''')
        inferred = next(node.infer())
        self.assertIsInstance(inferred, Instance)
        self.assertEqual(inferred.name, 'A')

    def test_binop_different_types_no_method_implemented(self):
        node = test_utils.extract_node('''
        class A(object):
            pass
        class B(object): pass
        A() + B() #@
        ''')
        inferred = next(node.infer())
        self.assertEqual(inferred, util.Uninferable)

    def test_binop_different_types_reflected_and_normal_not_implemented(self):
        node = test_utils.extract_node('''
        class A(object):
            def __add__(self, other): return NotImplemented
        class B(object):
            def __radd__(self, other): return NotImplemented
        A() + B() #@
        ''')
        inferred = next(node.infer())
        self.assertEqual(inferred, util.Uninferable)

    def test_binop_subtype(self):
        node = test_utils.extract_node('''
        class A(object): pass
        class B(A):
            def __add__(self, other): return other
        B() + A() #@
        ''')
        inferred = next(node.infer())
        self.assertIsInstance(inferred, Instance)
        self.assertEqual(inferred.name, 'A')

    def test_binop_subtype_implemented_in_parent(self):
        node = test_utils.extract_node('''
        class A(object):
            def __add__(self, other): return other
        class B(A): pass
        B() + A() #@
        ''')
        inferred = next(node.infer())
        self.assertIsInstance(inferred, Instance)
        self.assertEqual(inferred.name, 'A')

    def test_binop_subtype_not_implemented(self):
        node = test_utils.extract_node('''
        class A(object):
            pass
        class B(A):
            def __add__(self, other): return NotImplemented
        B() + A() #@
        ''')
        inferred = next(node.infer())
        self.assertEqual(inferred, util.Uninferable)

    def test_binop_supertype(self):
        node = test_utils.extract_node('''
        class A(object):
            pass
        class B(A):
            def __radd__(self, other):
                 return other
        A() + B() #@
        ''')
        inferred = next(node.infer())
        self.assertIsInstance(inferred, Instance)
        self.assertEqual(inferred.name, 'A')

    def test_binop_supertype_rop_not_implemented(self):
        node = test_utils.extract_node('''
        class A(object):
            def __add__(self, other):
                return other
        class B(A):
            def __radd__(self, other):
                 return NotImplemented
        A() + B() #@
        ''')
        inferred = next(node.infer())
        self.assertIsInstance(inferred, Instance)
        self.assertEqual(inferred.name, 'B')

    def test_binop_supertype_both_not_implemented(self):
        node = test_utils.extract_node('''
        class A(object):
            def __add__(self): return NotImplemented
        class B(A):
            def __radd__(self, other):
                 return NotImplemented
        A() + B() #@
        ''')
        inferred = next(node.infer())
        self.assertEqual(inferred, util.Uninferable)

    def test_binop_inferrence_errors(self):
        ast_nodes = test_utils.extract_node('''
        from unknown import Unknown
        class A(object):
           def __add__(self, other): return NotImplemented
        class B(object):
           def __add__(self, other): return Unknown
        A() + Unknown #@
        Unknown + A() #@
        B() + A() #@
        A() + B() #@
        ''')
        for node in ast_nodes:
            self.assertEqual(next(node.infer()), util.Uninferable)

    def test_binop_ambiguity(self):
        ast_nodes = test_utils.extract_node('''
        class A(object):
           def __add__(self, other):
               if isinstance(other, B):
                    return NotImplemented
               if type(other) is type(self):
                    return 42
               return NotImplemented
        class B(A): pass
        class C(object):
           def __radd__(self, other):
               if isinstance(other, B):
                   return 42
               return NotImplemented
        A() + B() #@
        B() + A() #@
        A() + C() #@
        C() + A() #@
        ''')
        for node in ast_nodes:
            self.assertEqual(next(node.infer()), util.Uninferable)

    def test_bin_op_supertype_more_complicated_example(self):
        ast_node = test_utils.extract_node('''
        class A(object):
            def __init__(self):
                self.foo = 42
            def __add__(self, other):
                return other.bar + self.foo / 2

        class B(A):
            def __init__(self):
                self.bar = 24
        def __radd__(self, other):
            return NotImplemented

        A() + B() #@
        ''')
        inferred = next(ast_node.infer())
        self.assertIsInstance(inferred, nodes.Const)
        self.assertEqual(int(inferred.value), 45)

    def test_aug_op_same_type_not_implemented(self):
        ast_node = test_utils.extract_node('''
        class A(object):
            def __iadd__(self, other): return NotImplemented
            def __add__(self, other): return NotImplemented
        A() + A() #@
        ''')
        self.assertEqual(next(ast_node.infer()), util.Uninferable)

    def test_aug_op_same_type_aug_implemented(self):
        ast_node = test_utils.extract_node('''
        class A(object):
            def __iadd__(self, other): return other
        f = A()
        f += A() #@
        ''')
        inferred = next(ast_node.infer())
        self.assertIsInstance(inferred, Instance)
        self.assertEqual(inferred.name, 'A')

    def test_aug_op_same_type_aug_not_implemented_normal_implemented(self):
        ast_node = test_utils.extract_node('''
        class A(object):
            def __iadd__(self, other): return NotImplemented
            def __add__(self, other): return 42
        f = A()
        f += A() #@
        ''')
        inferred = next(ast_node.infer())
        self.assertIsInstance(inferred, nodes.Const)
        self.assertEqual(inferred.value, 42)

    def test_aug_op_subtype_both_not_implemented(self):
        ast_node = test_utils.extract_node('''
        class A(object):
            def __iadd__(self, other): return NotImplemented
            def __add__(self, other): return NotImplemented
        class B(A):
            pass
        b = B()
        b+=A() #@
        ''')
        self.assertEqual(next(ast_node.infer()), util.Uninferable)

    def test_aug_op_subtype_aug_op_is_implemented(self):
        ast_node = test_utils.extract_node('''
        class A(object):
            def __iadd__(self, other): return 42
        class B(A):
            pass
        b = B()
        b+=A() #@
        ''')
        inferred = next(ast_node.infer())
        self.assertIsInstance(inferred, nodes.Const)
        self.assertEqual(inferred.value, 42)

    def test_aug_op_subtype_normal_op_is_implemented(self):
        ast_node = test_utils.extract_node('''
        class A(object):
            def __add__(self, other): return 42
        class B(A):
            pass
        b = B()
        b+=A() #@
        ''')
        inferred = next(ast_node.infer())
        self.assertIsInstance(inferred, nodes.Const)
        self.assertEqual(inferred.value, 42)

    def test_aug_different_types_no_method_implemented(self):
        ast_node = test_utils.extract_node('''
        class A(object): pass
        class B(object): pass
        f = A()
        f += B() #@
        ''')
        self.assertEqual(next(ast_node.infer()), util.Uninferable)

    def test_aug_different_types_augop_implemented(self):
        ast_node = test_utils.extract_node('''
        class A(object):
            def __iadd__(self, other): return other
        class B(object): pass
        f = A()
        f += B() #@
        ''')
        inferred = next(ast_node.infer())
        self.assertIsInstance(inferred, Instance)
        self.assertEqual(inferred.name, 'B')

    def test_aug_different_types_aug_not_implemented(self):
        ast_node = test_utils.extract_node('''
        class A(object):
            def __iadd__(self, other): return NotImplemented
            def __add__(self, other): return other
        class B(object): pass
        f = A()
        f += B() #@
        ''')
        inferred = next(ast_node.infer())
        self.assertIsInstance(inferred, Instance)
        self.assertEqual(inferred.name, 'B')

    def test_aug_different_types_aug_not_implemented_rop_fallback(self):
        ast_node = test_utils.extract_node('''
        class A(object):
            def __iadd__(self, other): return NotImplemented
            def __add__(self, other): return NotImplemented
        class B(object):
            def __radd__(self, other): return other
        f = A()
        f += B() #@
        ''')
        inferred = next(ast_node.infer())
        self.assertIsInstance(inferred, Instance)
        self.assertEqual(inferred.name, 'A')

    def test_augop_supertypes_none_implemented(self):
        ast_node = test_utils.extract_node('''
        class A(object): pass
        class B(object): pass
        a = A()
        a += B() #@
        ''')
        self.assertEqual(next(ast_node.infer()), util.Uninferable)

    def test_augop_supertypes_not_implemented_returned_for_all(self):
        ast_node = test_utils.extract_node('''
        class A(object):
            def __iadd__(self, other): return NotImplemented
            def __add__(self, other): return NotImplemented
        class B(object):
            def __add__(self, other): return NotImplemented
        a = A()
        a += B() #@
        ''')
        self.assertEqual(next(ast_node.infer()), util.Uninferable)

    def test_augop_supertypes_augop_implemented(self):
        ast_node = test_utils.extract_node('''
        class A(object):
            def __iadd__(self, other): return other
        class B(A): pass
        a = A()
        a += B() #@
        ''')
        inferred = next(ast_node.infer())
        self.assertIsInstance(inferred, Instance)
        self.assertEqual(inferred.name, 'B')

    def test_augop_supertypes_reflected_binop_implemented(self):
        ast_node = test_utils.extract_node('''
        class A(object):
            def __iadd__(self, other): return NotImplemented
        class B(A):
            def __radd__(self, other): return other
        a = A()
        a += B() #@
        ''')
        inferred = next(ast_node.infer())
        self.assertIsInstance(inferred, Instance)
        self.assertEqual(inferred.name, 'A')

    def test_augop_supertypes_normal_binop_implemented(self):
        ast_node = test_utils.extract_node('''
        class A(object):
            def __iadd__(self, other): return NotImplemented
            def __add__(self, other): return other
        class B(A):
            def __radd__(self, other): return NotImplemented

        a = A()
        a += B() #@
        ''')
        inferred = next(ast_node.infer())
        self.assertIsInstance(inferred, Instance)
        self.assertEqual(inferred.name, 'B')

    @unittest.expectedFailure
    def test_string_interpolation(self):
        ast_nodes = test_utils.extract_node('''
        "a%d%d" % (1, 2) #@
        "a%(x)s" % {"x": 42} #@
        ''')
        expected = ["a12", "a42"]
        for node, expected_value in zip(ast_nodes, expected):
            inferred = next(node.infer())
            self.assertIsInstance(inferred, nodes.Const)
            self.assertEqual(inferred.value, expected_value)

    def test_mul_list_supports__index__(self):
        ast_nodes = test_utils.extract_node('''
        class Index(object):
            def __index__(self): return 2
        class NotIndex(object): pass
        class NotIndex2(object):
            def __index__(self): return None
        a = [1, 2]
        a * Index() #@
        a * NotIndex() #@
        a * NotIndex2() #@
        ''')
        first = next(ast_nodes[0].infer())
        self.assertIsInstance(first, nodes.List)
        self.assertEqual([node.value for node in first.itered()],
                         [1, 2, 1, 2])
        for rest in ast_nodes[1:]:
            inferred = next(rest.infer())
            self.assertEqual(inferred, util.Uninferable)

    def test_subscript_supports__index__(self):
        ast_nodes = test_utils.extract_node('''
        class Index(object):
            def __index__(self): return 2
        class LambdaIndex(object):
            __index__ = lambda self: self.foo
            @property
            def foo(self): return 1
        class NonIndex(object):
            __index__ = lambda self: None
        a = [1, 2, 3, 4]
        a[Index()] #@
        a[LambdaIndex()] #@
        a[NonIndex()] #@         
        ''')
        first = next(ast_nodes[0].infer())
        self.assertIsInstance(first, nodes.Const)
        self.assertEqual(first.value, 3)
        second = next(ast_nodes[1].infer())
        self.assertIsInstance(second, nodes.Const)
        self.assertEqual(second.value, 2)
        self.assertRaises(InferenceError, next, ast_nodes[2].infer())

    def test_special_method_masquerading_as_another(self):
        ast_node = test_utils.extract_node('''
        class Info(object):
            def __add__(self, other):
                return "lala"
            __or__ = __add__

        f = Info()
        f | Info() #@
        ''')
        inferred = next(ast_node.infer())
        self.assertIsInstance(inferred, nodes.Const)
        self.assertEqual(inferred.value, "lala")

    def test_unary_op_assignment(self):
        ast_node = test_utils.extract_node('''
        class A(object): pass
        def pos(self):
            return 42
        A.__pos__ = pos
        f = A()
        +f #@
        ''')
        inferred = next(ast_node.infer())
        self.assertIsInstance(inferred, nodes.Const)
        self.assertEqual(inferred.value, 42)

    def _slicing_test_helper(self, pairs, cls, get_elts):
        for code, expected in pairs:
            ast_node = test_utils.extract_node(code)
            inferred = next(ast_node.infer())
            self.assertIsInstance(inferred, cls)
            self.assertEqual(get_elts(inferred), expected,
                             ast_node.as_string())

    def test_slicing_list(self):
        pairs = (
            ("[1, 2, 3][:] #@", [1, 2, 3]),
            ("[1, 2, 3][0:] #@", [1, 2, 3]),
            ("[1, 2, 3][None:] #@", [1, 2, 3]),
            ("[1, 2, 3][None:None] #@", [1, 2, 3]),
            ("[1, 2, 3][0:-1] #@", [1, 2]),
            ("[1, 2, 3][0:2] #@", [1, 2]),
            ("[1, 2, 3][0:2:None] #@", [1, 2]),
            ("[1, 2, 3][::] #@", [1, 2, 3]),
            ("[1, 2, 3][::2] #@", [1, 3]),
            ("[1, 2, 3][::-1] #@", [3, 2, 1]),
            ("[1, 2, 3][0:2:2] #@", [1]),
            ("[1, 2, 3, 4, 5, 6][0:4-1:2+0] #@", [1, 3]),
        )
        self._slicing_test_helper(
            pairs, nodes.List,
            lambda inferred: [elt.value for elt in inferred.elts])

    def test_slicing_tuple(self):
        pairs = (
            ("(1, 2, 3)[:] #@", [1, 2, 3]),
            ("(1, 2, 3)[0:] #@", [1, 2, 3]),
            ("(1, 2, 3)[None:] #@", [1, 2, 3]),
            ("(1, 2, 3)[None:None] #@", [1, 2, 3]),
            ("(1, 2, 3)[0:-1] #@", [1, 2]),
            ("(1, 2, 3)[0:2] #@", [1, 2]),
            ("(1, 2, 3)[0:2:None] #@", [1, 2]),
            ("(1, 2, 3)[::] #@", [1, 2, 3]),
            ("(1, 2, 3)[::2] #@", [1, 3]),
            ("(1, 2, 3)[::-1] #@", [3, 2, 1]),
            ("(1, 2, 3)[0:2:2] #@", [1]),
            ("(1, 2, 3, 4, 5, 6)[0:4-1:2+0] #@", [1, 3]),
        )
        self._slicing_test_helper(
            pairs, nodes.Tuple,
            lambda inferred: [elt.value for elt in inferred.elts])

    def test_slicing_str(self):
        pairs = (
            ("'123'[:] #@", "123"),
            ("'123'[0:] #@", "123"),
            ("'123'[None:] #@", "123"),
            ("'123'[None:None] #@", "123"),
            ("'123'[0:-1] #@", "12"),
            ("'123'[0:2] #@", "12"),
            ("'123'[0:2:None] #@", "12"),
            ("'123'[::] #@", "123"),
            ("'123'[::2] #@", "13"),
            ("'123'[::-1] #@", "321"),
            ("'123'[0:2:2] #@", "1"),
            ("'123456'[0:4-1:2+0] #@", "13"),
        )
        self._slicing_test_helper(
            pairs, nodes.Const, lambda inferred: inferred.value)

    def test_invalid_slicing_primaries(self):
        examples = [
            "(lambda x: x)[1:2]",
            "1[2]",
            "enumerate[2]",
            "(1, 2, 3)[a:]",
            "(1, 2, 3)[object:object]",
            "(1, 2, 3)[1:object]",
        ]
        for code in examples:
            node = test_utils.extract_node(code)
            self.assertRaises(InferenceError, next, node.infer())

    def test_instance_slicing(self):
        ast_nodes = test_utils.extract_node('''
        class A(object):
            def __getitem__(self, index):
                return [1, 2, 3, 4, 5][index]
        A()[1:] #@
        A()[:2] #@
        A()[1:4] #@
        ''')
        expected_values = [
            [2, 3, 4, 5],
            [1, 2],
            [2, 3, 4],
        ]
        for expected, node in zip(expected_values, ast_nodes):
            inferred = next(node.infer())
            self.assertIsInstance(inferred, nodes.List)
            self.assertEqual([elt.value for elt in inferred.elts], expected)

    def test_instance_slicing_slices(self):
        ast_node = test_utils.extract_node('''
        class A(object):
            def __getitem__(self, index):
                return index
        A()[1:] #@
        ''')
        inferred = next(ast_node.infer())
        self.assertIsInstance(inferred, nodes.Slice)
        self.assertEqual(inferred.lower.value, 1)
        self.assertIsNone(inferred.upper)

    def test_instance_slicing_fails(self):
        ast_nodes = test_utils.extract_node('''
        class A(object):
            def __getitem__(self, index):
                return 1[index]
        A()[4:5] #@
        A()[2:] #@
        ''')
        for node in ast_nodes:
            self.assertEqual(next(node.infer()), util.Uninferable)

    def test_type__new__with_metaclass(self):
        ast_node = test_utils.extract_node('''
        class Metaclass(type):
            pass
        class Entity(object):
             pass
        type.__new__(Metaclass, 'NewClass', (Entity,), {'a': 1}) #@
        ''')
        inferred = next(ast_node.infer())

        self.assertIsInstance(inferred, nodes.ClassDef)
        self.assertEqual(inferred.name, 'NewClass')
        metaclass = inferred.metaclass()
        self.assertEqual(metaclass, inferred.root()['Metaclass'])
        ancestors = list(inferred.ancestors())
        self.assertEqual(len(ancestors), 2)
        self.assertEqual(ancestors[0], inferred.root()['Entity'])
        attributes = inferred.getattr('a')
        self.assertEqual(len(attributes), 1)
        a_inferred = next(attributes[0].infer())
        self.assertIsInstance(a_inferred, nodes.Const)
        self.assertEqual(a_inferred.value, 1)

    def test_type__new__not_enough_arguments(self):
        ast_nodes = test_utils.extract_node('''
        type.__new__(1) #@
        type.__new__(1, 2) #@
        type.__new__(1, 2, 3) #@
        type.__new__(1, 2, 3, 4, 5) #@
        ''')
        for node in ast_nodes:
            inferred = next(node.infer())
            self.assertIsInstance(inferred, Instance)

    def test_type__new__invalid_mcs_argument(self):
        ast_nodes = test_utils.extract_node('''
        class Class(object): pass
        type.__new__(1, 2, 3, 4) #@
        type.__new__(Class, 2, 3, 4) #@
        ''')
        for node in ast_nodes:
            inferred = next(node.infer())
            self.assertIsInstance(inferred, Instance)

    def test_type__new__invalid_name(self):
        ast_nodes = test_utils.extract_node('''
        class Class(type): pass
        type.__new__(Class, object, 1, 2) #@
        type.__new__(Class, 1, 1, 2) #@
        type.__new__(Class, [], 1, 2) #@
        ''')
        for node in ast_nodes:
            inferred = next(node.infer())
            self.assertIsInstance(inferred, Instance)

    def test_type__new__invalid_bases(self):
        ast_nodes = test_utils.extract_node('''
        type.__new__(type, 'a', 1, 2) #@
        type.__new__(type, 'a', [], 2) #@
        type.__new__(type, 'a', {}, 2) #@
        type.__new__(type, 'a', (1, ), 2) #@
        type.__new__(type, 'a', (object, 1), 2) #@
        ''')
        for node in ast_nodes:
            inferred = next(node.infer())
            self.assertIsInstance(inferred, Instance)

    def test_type__new__invalid_attrs(self):
        ast_nodes = test_utils.extract_node('''
        type.__new__(type, 'a', (), ()) #@
        type.__new__(type, 'a', (), object) #@
        type.__new__(type, 'a', (), 1) #@
        type.__new__(type, 'a', (), {object: 1}) #@
        type.__new__(type, 'a', (), {1:2, "a":5}) #@
        ''')
        for node in ast_nodes:
            inferred = next(node.infer())
            self.assertIsInstance(inferred, Instance)

    def test_type__new__metaclass_lookup(self):
        ast_node = test_utils.extract_node('''
        class Metaclass(type):
            def test(cls): pass
            @classmethod
            def test1(cls): pass
            attr = 42
        type.__new__(Metaclass, 'A', (), {}) #@
        ''')
        inferred = next(ast_node.infer())
        self.assertIsInstance(inferred, nodes.ClassDef)
        test = inferred.getattr('test')
        self.assertEqual(len(test), 1)
        self.assertIsInstance(test[0], BoundMethod)
        self.assertIsInstance(test[0].bound, nodes.ClassDef)
        self.assertEqual(test[0].bound, inferred)
        test1 = inferred.getattr('test1')
        self.assertEqual(len(test1), 1)
        self.assertIsInstance(test1[0], BoundMethod)
        self.assertIsInstance(test1[0].bound, nodes.ClassDef)
        self.assertEqual(test1[0].bound, inferred.metaclass())
        attr = inferred.getattr('attr')
        self.assertEqual(len(attr), 1)
        self.assertIsInstance(attr[0], nodes.Const)
        self.assertEqual(attr[0].value, 42)

    def test_type__new__metaclass_and_ancestors_lookup(self):
        ast_node = test_utils.extract_node('''
        class Book(object):
             title = 'Ubik'
        class MetaBook(type):
             title = 'Grimus'
        type.__new__(MetaBook, 'book', (Book, ), {'title':'Catch 22'}) #@
        ''')
        inferred = next(ast_node.infer())
        self.assertIsInstance(inferred, nodes.ClassDef)
        titles = [title.value for title in inferred.igetattr('title')]
        self.assertEqual(titles, ['Catch 22', 'Ubik', 'Grimus'])

    @unittest.expectedFailure
    def test_function_metaclasses(self):
        # These are not supported right now, although
        # they will be in the future.
        ast_node = test_utils.extract_node('''
        import six

        class BookMeta(type):
            author = 'Rushdie'

        def metaclass_function(*args):
            return BookMeta

        @six.add_metaclass(metaclass_function)
        class Book(object):
            pass
        Book #@
        ''')
        inferred = next(ast_node.infer())
        metaclass = inferred.metaclass()
        self.assertIsInstance(metaclass, nodes.ClassDef)
        self.assertEqual(metaclass.name, 'BookMeta')
        author = next(inferred.igetattr('author'))
        self.assertIsInstance(author, nodes.Const)
        self.assertEqual(author.value, 'Rushdie')

    def test_subscript_inference_error(self):
        # Used to raise StopIteration
        ast_node = test_utils.extract_node('''
        class AttributeDict(dict):
            def __getitem__(self, name):
                return self
        flow = AttributeDict()
        flow['app'] = AttributeDict()
        flow['app']['config'] = AttributeDict()
        flow['app']['config']['doffing'] = AttributeDict() #@
        ''')
        self.assertIsNone(helpers.safe_infer(ast_node.targets[0]))

    def test_classmethod_inferred_by_context(self):
        ast_node = test_utils.extract_node('''
        class Super(object):
           def instance(cls):
              return cls()
           instance = classmethod(instance)

        class Sub(Super):
            def method(self):
                return self

        # should see the Sub.instance() is returning a Sub
        # instance, not a Super instance
        Sub.instance().method() #@
        ''')
        inferred = next(ast_node.infer())
        self.assertIsInstance(inferred, Instance)
        self.assertEqual(inferred.name, 'Sub')

    def test_infer_call_result_invalid_dunder_call_on_instance(self):
        ast_nodes = test_utils.extract_node('''
        class A:
            __call__ = 42
        class B:
            __call__ = A()
        class C:
            __call = None
        A() #@
        B() #@
        C() #@
        ''')
        for node in ast_nodes:
            inferred = next(node.infer())
            self.assertRaises(InferenceError, next, inferred.infer_call_result(node))

    def test_context_call_for_context_managers(self):
        ast_nodes = test_utils.extract_node('''
        class A:
            def __enter__(self):
                return self
        class B:
            __enter__ = lambda self: self
        class C:
            @property
            def a(self): return A()
            def __enter__(self):
                return self.a
        with A() as a:
            a #@
        with B() as b:
            b #@
        with C() as c:
            c #@
        ''')
        first_a = next(ast_nodes[0].infer())
        self.assertIsInstance(first_a, Instance)
        self.assertEqual(first_a.name, 'A')
        second_b = next(ast_nodes[1].infer())
        self.assertIsInstance(second_b, Instance)
        self.assertEqual(second_b.name, 'B')
        third_c = next(ast_nodes[2].infer())
        self.assertIsInstance(third_c, Instance)
        self.assertEqual(third_c.name, 'A')

    def test_metaclass_subclasses_arguments_are_classes_not_instances(self):
        ast_node = test_utils.extract_node('''
        class A(type):
            def test(cls):
                return cls        
        import six
        @six.add_metaclass(A)
        class B(object):
            pass

        B.test() #@
        ''')
        inferred = next(ast_node.infer())
        self.assertIsInstance(inferred, nodes.ClassDef)
        self.assertEqual(inferred.name, 'B')

    def test_infer_cls_in_class_methods(self):
        ast_nodes = test_utils.extract_node('''
        class A(type):
            def __call__(cls):
                cls #@
        class B(object):
            def __call__(cls):
                cls #@        
        ''')
        first = next(ast_nodes[0].infer())
        self.assertIsInstance(first, nodes.ClassDef)
        second = next(ast_nodes[1].infer())
        self.assertIsInstance(second, Instance)

    @unittest.expectedFailure
    def test_metaclass_arguments_are_classes_not_instances(self):
        ast_node = test_utils.extract_node('''
        class A(type):
            def test(cls): return cls
        A.test() #@
        ''')
        # This is not supported yet
        inferred = next(ast_node.infer())
        self.assertIsInstance(inferred, ClassDef)
        self.assertEqual(inferred.name, 'A')


class GetattrTest(unittest.TestCase):

    def test_yes_when_unknown(self):
        ast_nodes = test_utils.extract_node('''
        from missing import Missing
        getattr(1, Unknown) #@
        getattr(Unknown, 'a') #@
        getattr(Unknown, Unknown) #@
        getattr(Unknown, Unknown, Unknown) #@

        getattr(Missing, 'a') #@
        getattr(Missing, Missing) #@
        getattr('a', Missing) #@
        getattr('a', Missing, Missing) #@
        ''')
        for node in ast_nodes[:4]:
            self.assertRaises(InferenceError, next, node.infer())

        for node in ast_nodes[4:]:
            inferred = next(node.infer())
            self.assertEqual(inferred, util.Uninferable, node)

    def test_attrname_not_string(self):
        ast_nodes = test_utils.extract_node('''
        getattr(1, 1) #@
        c = int
        getattr(1, c) #@
        ''')
        for node in ast_nodes:
            self.assertRaises(InferenceError, next, node.infer())

    def test_attribute_missing(self):
        ast_nodes = test_utils.extract_node('''
        getattr(1, 'ala') #@
        getattr(int, 'ala') #@
        getattr(float, 'bala') #@
        getattr({}, 'portocala') #@
        ''')
        for node in ast_nodes:
            self.assertRaises(InferenceError, next, node.infer())

    def test_default(self):
        ast_nodes = test_utils.extract_node('''
        getattr(1, 'ala', None) #@
        getattr(int, 'bala', int) #@
        getattr(int, 'bala', getattr(int, 'portocala', None)) #@
        ''')
        first = next(ast_nodes[0].infer())
        self.assertIsInstance(first, nodes.Const)
        self.assertIsNone(first.value)

        second = next(ast_nodes[1].infer())
        self.assertIsInstance(second, nodes.ClassDef)
        self.assertEqual(second.qname(), "%s.int" % BUILTINS)

        third = next(ast_nodes[2].infer())
        self.assertIsInstance(third, nodes.Const)
        self.assertIsNone(third.value)

    def test_lookup(self):
        ast_nodes = test_utils.extract_node('''
        class A(object):
            def test(self): pass
        class B(A):
            def test_b(self): pass
        class C(A): pass
        class E(C, B):
            def test_e(self): pass

        getattr(A(), 'test') #@
        getattr(A, 'test') #@
        getattr(E(), 'test_b') #@
        getattr(E(), 'test') #@

        class X(object):
            def test(self):
                getattr(self, 'test') #@
        ''')

        # for n in ast_nodes:
        #     print(n.repr_tree(), file=sys.stderr)
        first = next(ast_nodes[0].infer())
        self.assertIsInstance(first, BoundMethod)
        self.assertEqual(first.bound.name, 'A')

        second = next(ast_nodes[1].infer())
        self.assertIsInstance(second, UnboundMethod)
        self.assertIsInstance(second.parent, nodes.ClassDef)
        self.assertEqual(second.parent.name, 'A')

        third = next(ast_nodes[2].infer())
        self.assertIsInstance(third, BoundMethod)
        # Bound to E, but the provider is B.
        self.assertEqual(third.bound.name, 'E')
        self.assertEqual(third._proxied._proxied.parent.name, 'B')

        fourth = next(ast_nodes[3].infer())
        self.assertIsInstance(fourth, BoundMethod)
        self.assertEqual(fourth.bound.name, 'E')
        self.assertEqual(third._proxied._proxied.parent.name, 'B')

        fifth = next(ast_nodes[4].infer())
        self.assertIsInstance(fifth, BoundMethod)
        self.assertEqual(fifth.bound.name, 'X')

    def test_lambda(self):
        node = test_utils.extract_node('''
        getattr(lambda x: x, 'f') #@
        ''')
        inferred = next(node.infer())
        self.assertEqual(inferred, util.Uninferable)


class HasattrTest(unittest.TestCase):

    def test_inference_errors(self):
        ast_nodes = test_utils.extract_node('''
        from missing import Missing

        hasattr(Unknown, 'ala') #@

        hasattr(Missing, 'bala') #@
        hasattr('portocala', Missing) #@
        ''')
        for node in ast_nodes:
            inferred = next(node.infer())
            self.assertEqual(inferred, util.Uninferable)

    def test_attribute_is_missing(self):
        ast_nodes = test_utils.extract_node('''
        class A: pass
        hasattr(int, 'ala') #@
        hasattr({}, 'bala') #@
        hasattr(A(), 'portocala') #@
        ''')
        for node in ast_nodes:
            inferred = next(node.infer())
            self.assertIsInstance(inferred, nodes.Const)
            self.assertFalse(inferred.value)

    def test_attribute_is_not_missing(self):
        ast_nodes = test_utils.extract_node('''
        class A(object):
            def test(self): pass
        class B(A):
            def test_b(self): pass
        class C(A): pass
        class E(C, B):
            def test_e(self): pass

        hasattr(A(), 'test') #@
        hasattr(A, 'test') #@
        hasattr(E(), 'test_b') #@
        hasattr(E(), 'test') #@

        class X(object):
            def test(self):
                hasattr(self, 'test') #@
        ''')
        for node in ast_nodes:
            inferred = next(node.infer())
            self.assertIsInstance(inferred, nodes.Const)
            self.assertTrue(inferred.value)

    def test_lambda(self):
        node = test_utils.extract_node('''
        hasattr(lambda x: x, 'f') #@
        ''')
        inferred = next(node.infer())
        self.assertEqual(inferred, util.Uninferable)


class BoolOpTest(unittest.TestCase):

    def test_bool_ops(self):
        expected = [
            ('1 and 2', 2),
            ('0 and 2', 0),
            ('1 or 2', 1),
            ('0 or 2', 2),
            ('0 or 0 or 1', 1),
            ('1 and 2 and 3', 3),
            ('1 and 2 or 3', 2),
            ('1 and 0 or 3', 3),
            ('1 or 0 and 2', 1),
            ('(1 and 2) and (2 and 3)', 3),
            ('not 2 and 3', False),
            ('2 and not 3', False),
            ('not 0 and 3', 3),
            ('True and False', False),
            ('not (True or False) and True', False),
        ]
        for code, expected_value in expected:
            node = test_utils.extract_node(code)
            inferred = next(node.infer())
            self.assertEqual(inferred.value, expected_value)

    def test_yes_when_unknown(self):
        ast_nodes = test_utils.extract_node('''
        from unknown import unknown, any, not_any
        0 and unknown #@
        unknown or 0 #@
        any or not_any and unknown #@
        ''')
        for node in ast_nodes:
            inferred = next(node.infer())
            self.assertEqual(inferred, util.Uninferable)

    def test_other_nodes(self):
        ast_nodes = test_utils.extract_node('''
        def test(): pass
        test and 0 #@
        1 and test #@
        ''')
        first = next(ast_nodes[0].infer())
        self.assertEqual(first.value, 0)
        second = next(ast_nodes[1].infer())
        self.assertIsInstance(second, nodes.FunctionDef)
        self.assertEqual(second.name, 'test')


class TestCallable(unittest.TestCase):

    def test_callable(self):
        expected = [
            ('callable(len)', True),
            ('callable("a")', False),
            ('callable(callable)', True),
            ('callable(lambda x, y: x+y)', True),
            ('import os; __(callable(os))', False),
            ('callable(int)', True),
            ('''
             def test(): pass
             callable(test) #@''', True),
            ('''
             class C1:
                def meth(self): pass
             callable(C1) #@''', True),
        ]
        for code, expected_value in expected:
            node = test_utils.extract_node(code)
            inferred = next(node.infer())
            self.assertEqual(inferred.value, expected_value)

    def test_callable_methods(self):
        ast_nodes = test_utils.extract_node('''
        class C:
            def test(self): pass
            @staticmethod
            def static(): pass
            @classmethod
            def class_method(cls): pass
            def __call__(self): pass
        class D(C):
            pass
        class NotReallyCallableDueToPythonMisfeature(object):
            __call__ = 42
        callable(C.test) #@
        callable(C.static) #@
        callable(C.class_method) #@
        callable(C().test) #@
        callable(C().static) #@
        callable(C().class_method) #@
        C #@
        C() #@
        NotReallyCallableDueToPythonMisfeature() #@
        staticmethod #@
        classmethod #@
        property #@
        D #@
        D() #@
        ''')
        for node in ast_nodes:
            inferred = next(node.infer())
            self.assertTrue(inferred)

    def test_inference_errors(self):
        ast_nodes = test_utils.extract_node('''
        from unknown import unknown
        callable(unknown) #@
        def test():
            return unknown
        callable(test()) #@
        ''')
        for node in ast_nodes:
            inferred = next(node.infer())
            self.assertEqual(inferred, util.Uninferable)

    def test_not_callable(self):
        ast_nodes = test_utils.extract_node('''
        callable("") #@
        callable(1) #@
        callable(True) #@
        ''')
        for node in ast_nodes:
            inferred = next(node.infer())
            self.assertFalse(inferred.value)


class TestBool(unittest.TestCase):

    def test_bool(self):
        pairs = [
            ('bool()', False),
            ('bool(1)', True),
            ('bool(0)', False),
            ('bool([])', False),
            ('bool([1])', True),
            ('bool({})', False),
            ('bool(True)', True),
            ('bool(False)', False),
            ('bool(None)', False),
            ('from unknown import Unknown; __(bool(Unknown))', util.Uninferable),
        ]
        for code, expected in pairs:
            node = test_utils.extract_node(code)
            inferred = next(node.infer())
            if expected is util.Uninferable:
                self.assertEqual(expected, inferred)
            else:
                self.assertEqual(inferred.value, expected)

    def test_bool_bool_special_method(self):
        ast_nodes = test_utils.extract_node('''
        class FalseClass:
           def {method}(self):
               return False
        class TrueClass:
           def {method}(self):
               return True
        class C(object):
           def __call__(self):
               return False
        class B(object):
           {method} = C()
        class LambdaBoolFalse(object):
            {method} = lambda self: self.foo
            @property
            def foo(self): return 0
        class FalseBoolLen(object):
            __len__ = lambda self: self.foo
            @property
            def foo(self): return 0
        bool(FalseClass) #@
        bool(TrueClass) #@
        bool(FalseClass()) #@
        bool(TrueClass()) #@
        bool(B()) #@
        bool(LambdaBoolFalse()) #@
        bool(FalseBoolLen()) #@
        '''.format(method=BOOL_SPECIAL_METHOD))
        expected = [True, True, False, True, False, False, False]
        for node, expected_value in zip(ast_nodes, expected):
            inferred = next(node.infer())
            self.assertEqual(inferred.value, expected_value)

    def test_bool_instance_not_callable(self):
        ast_nodes = test_utils.extract_node('''
        class BoolInvalid(object):
           {method} = 42
        class LenInvalid(object):
           __len__ = "a"
        bool(BoolInvalid()) #@
        bool(LenInvalid()) #@
        '''.format(method=BOOL_SPECIAL_METHOD))
        for node in ast_nodes:
            inferred = next(node.infer())
            self.assertEqual(inferred, util.Uninferable)


class TestType(unittest.TestCase):

    def test_type(self):
        pairs = [
            ('type(1)', 'int'),
            ('type(type)', 'type'),
            ('type(None)', 'NoneType'),
            ('type(object)', 'type'),
            ('type(dict())', 'dict'),
            ('type({})', 'dict'),
            ('type(frozenset())', 'frozenset'),
        ]
        for code, expected in pairs:
            node = test_utils.extract_node(code)
            inferred = next(node.infer())
            self.assertIsInstance(inferred, nodes.ClassDef)
            self.assertEqual(inferred.name, expected)


class ArgumentsTest(unittest.TestCase):

    @staticmethod
    def _get_dict_value(inferred):
        items = inferred.items
        return sorted((key.value, value.value) for key, value in items)

    @staticmethod
    def _get_tuple_value(inferred):
        elts = inferred.elts
        return tuple(elt.value for elt in elts)

    def test_args(self):
        expected_values = [(), (1, ), (2, 3), (4, 5),
                           (3, ), (), (3, 4, 5),
                           (), (), (4, ), (4, 5),
                           (), (3, ), (), (), (3, ), (42, )]
        ast_nodes = test_utils.extract_node('''
        def func(*args):
            return args
        func() #@
        func(1) #@
        func(2, 3) #@
        func(*(4, 5)) #@
        def func(a, b, *args):
            return args
        func(1, 2, 3) #@
        func(1, 2) #@
        func(1, 2, 3, 4, 5) #@
        def func(a, b, c=42, *args):
            return args
        func(1, 2) #@
        func(1, 2, 3) #@
        func(1, 2, 3, 4) #@
        func(1, 2, 3, 4, 5) #@
        func = lambda a, b, *args: args
        func(1, 2) #@
        func(1, 2, 3) #@
        func = lambda a, b=42, *args: args
        func(1) #@
        func(1, 2) #@
        func(1, 2, 3) #@
        func(1, 2, *(42, )) #@
        ''')
        for node, expected_value in zip(ast_nodes, expected_values):
            inferred = next(node.infer())
            self.assertIsInstance(inferred, nodes.Tuple)
            self.assertEqual(self._get_tuple_value(inferred), expected_value)

    @test_utils.require_version('3.5')
    def test_multiple_starred_args(self):
        expected_values = [
            (1, 2, 3),
            (1, 4, 2, 3, 5, 6, 7),
        ]
        ast_nodes = test_utils.extract_node('''
        def func(a, b, *args):
            return args
        func(1, 2, *(1, ), *(2, 3)) #@
        func(1, 2, *(1, ), 4, *(2, 3), 5, *(6, 7)) #@
        ''')
        for node, expected_value in zip(ast_nodes, expected_values):
            inferred = next(node.infer())
            self.assertIsInstance(inferred, nodes.Tuple)
            self.assertEqual(self._get_tuple_value(inferred), expected_value)

    def test_defaults(self):
        expected_values = [42, 3, 41, 42]
        ast_nodes = test_utils.extract_node('''
        def func(a, b, c=42, *args):
            return c
        func(1, 2) #@
        func(1, 2, 3) #@
        func(1, 2, c=41) #@
        func(1, 2, 42, 41) #@
        ''')
        for node, expected_value in zip(ast_nodes, expected_values):
            inferred = next(node.infer())
            self.assertIsInstance(inferred, nodes.Const)
            self.assertEqual(inferred.value, expected_value)

    @test_utils.require_version('3.0')
    def test_kwonly_args(self):
        expected_values = [24, 24, 42, 23, 24, 24, 54]
        ast_nodes = test_utils.extract_node('''
        def test(*, f, b): return f
        test(f=24, b=33) #@
        def test(a, *, f): return f
        test(1, f=24) #@
        def test(a, *, f=42): return f
        test(1) #@
        test(1, f=23) #@
        def test(a, b, c=42, *args, f=24):
            return f
        test(1, 2, 3) #@
        test(1, 2, 3, 4) #@
        test(1, 2, 3, 4, 5, f=54) #@
        ''')
        for node, expected_value in zip(ast_nodes, expected_values):
            inferred = next(node.infer())
            self.assertIsInstance(inferred, nodes.Const)
            self.assertEqual(inferred.value, expected_value)

    def test_kwargs(self):
        expected = [
            [('a', 1), ('b', 2), ('c', 3)],
            [('a', 1)],
            [('a', 'b')],
        ]
        ast_nodes = test_utils.extract_node('''
        def test(**kwargs):
             return kwargs
        test(a=1, b=2, c=3) #@
        test(a=1) #@
        test(**{'a': 'b'}) #@
        ''')
        for node, expected_value in zip(ast_nodes, expected):
            inferred = next(node.infer())
            self.assertIsInstance(inferred, nodes.Dict)
            value = self._get_dict_value(inferred)
            self.assertEqual(value, expected_value)

    def test_kwargs_and_other_named_parameters(self):
        ast_nodes = test_utils.extract_node('''
        def test(a=42, b=24, **kwargs):
            return kwargs
        test(42, 24, c=3, d=4) #@
        test(49, b=24, d=4) #@
        test(a=42, b=33, c=3, d=42) #@
        test(a=42, **{'c':42}) #@
        ''')
        expected_values = [
            [('c', 3), ('d', 4)],
            [('d', 4)],
            [('c', 3), ('d', 42)],
            [('c', 42)],
        ]
        for node, expected_value in zip(ast_nodes, expected_values):
            inferred = next(node.infer())
            self.assertIsInstance(inferred, nodes.Dict)
            value = self._get_dict_value(inferred)
            self.assertEqual(value, expected_value)

    def test_kwargs_access_by_name(self):
        expected_values = [42, 42, 42, 24]
        ast_nodes = test_utils.extract_node('''
        def test(**kwargs):
            return kwargs['f']
        test(f=42) #@
        test(**{'f': 42}) #@
        test(**dict(f=42)) #@
        def test(f=42, **kwargs):
            return kwargs['l']
        test(l=24) #@
        ''')
        for ast_node, value in zip(ast_nodes, expected_values):
            inferred = next(ast_node.infer())
            self.assertIsInstance(inferred, nodes.Const)
            self.assertEqual(inferred.value, value)

    @test_utils.require_version('3.5')
    def test_multiple_kwargs(self):
        expected_value = [
            ('a', 1),
            ('b', 2),
            ('c', 3),
            ('d', 4),
            ('f', 42),
        ]
        ast_node = test_utils.extract_node('''
        def test(**kwargs):
             return kwargs
        test(a=1, b=2, **{'c': 3}, **{'d': 4}, f=42) #@
        ''')
        inferred = next(ast_node.infer())
        self.assertIsInstance(inferred, nodes.Dict)
        value = self._get_dict_value(inferred)
        self.assertEqual(value, expected_value)

    def test_kwargs_are_overriden(self):
        ast_nodes = test_utils.extract_node('''
        def test(f):
             return f
        test(f=23, **{'f': 34}) #@
        def test(f=None):
             return f
        test(f=23, **{'f':23}) #@
        ''')
        for ast_node in ast_nodes:
            inferred = next(ast_node.infer())
            self.assertEqual(inferred, util.Uninferable)

    def test_fail_to_infer_args(self):
        ast_nodes = test_utils.extract_node('''
        def test(a, **kwargs): return a
        test(*missing) #@
        test(*object) #@
        test(*1) #@


        def test(**kwargs): return kwargs
        test(**miss) #@
        test(**(1, 2)) #@
        test(**1) #@
        test(**{misss:1}) #@
        test(**{object:1}) #@
        test(**{1:1}) #@
        test(**{'a':1, 'a':1}) #@

        def test(a): return a
        test() #@
        test(1, 2, 3) #@

        from unknown import unknown
        test(*unknown) #@
        def test(*args): return args
        test(*unknown) #@
        ''')
        for node in ast_nodes:
            inferred = next(node.infer())
            self.assertEqual(inferred, util.Uninferable)


class SliceTest(unittest.TestCase):

    def test_slice(self):
        ast_nodes = [
            ('[1, 2, 3][slice(None)]', [1, 2, 3]),
            ('[1, 2, 3][slice(None, None)]', [1, 2, 3]),
            ('[1, 2, 3][slice(None, None, None)]', [1, 2, 3]),
            ('[1, 2, 3][slice(1, None)]', [2, 3]),
            ('[1, 2, 3][slice(None, 1, None)]', [1]),
            ('[1, 2, 3][slice(0, 1)]', [1]),
            ('[1, 2, 3][slice(0, 3, 2)]', [1, 3]),
        ]
        for node, expected_value in ast_nodes:
            ast_node = test_utils.extract_node("__({})".format(node))
            inferred = next(ast_node.infer())
            self.assertIsInstance(inferred, nodes.List)
            self.assertEqual([elt.value for elt in inferred.elts], expected_value)

    def test_slice_inference_error(self):
        ast_nodes = test_utils.extract_node('''
        from unknown import unknown
        [1, 2, 3][slice(None, unknown, unknown)] #@
        [1, 2, 3][slice(None, missing, missing)] #@
        [1, 2, 3][slice(object, list, tuple)] #@
        [1, 2, 3][slice(b'a')] #@
        [1, 2, 3][slice(1, 'aa')] #@
        [1, 2, 3][slice(1, 2.0, 3.0)] #@
        [1, 2, 3][slice()] #@
        [1, 2, 3][slice(1, 2, 3, 4)] #@
        ''')
        for node in ast_nodes:
            self.assertRaises(InferenceError, next, node.infer())

    def test_slice_attributes(self):
        ast_nodes = [
            ('slice(2, 3, 4)', (2, 3, 4)),
            ('slice(None, None, 4)', (None, None, 4)),
            ('slice(None, 1, None)', (None, 1, None)),
        ]
        for code, values in ast_nodes:
            lower, upper, step = values
            node = test_utils.extract_node(code)
            inferred = next(node.infer())
            self.assertIsInstance(inferred, nodes.Slice)
            lower_value = next(inferred.igetattr('start'))
            self.assertIsInstance(lower_value, nodes.Const)
            self.assertEqual(lower_value.value, lower)
            higher_value = next(inferred.igetattr('stop'))
            self.assertIsInstance(higher_value, nodes.Const)
            self.assertEqual(higher_value.value, upper)
            step_value = next(inferred.igetattr('step'))
            self.assertIsInstance(step_value, nodes.Const)
            self.assertEqual(step_value.value, step)
            self.assertEqual(inferred.pytype(), '%s.slice' % BUILTINS)

    def test_slice_type(self):
        ast_node = test_utils.extract_node('type(slice(None, None, None))')
        inferred = next(ast_node.infer())
        self.assertIsInstance(inferred, nodes.ClassDef)
        self.assertEqual(inferred.name, 'slice')


class CallSiteTest(unittest.TestCase):

    @staticmethod
    def _call_site_from_call(call):
        return arguments.CallSite.from_call(call)

    def _test_call_site_pair(self, code, expected_args, expected_keywords):
        ast_node = test_utils.extract_node(code)
        call_site = self._call_site_from_call(ast_node)
        self.assertEqual(len(call_site.positional_arguments), len(expected_args))
        self.assertEqual([arg.value for arg in call_site.positional_arguments],
                         expected_args)
        self.assertEqual(len(call_site.keyword_arguments), len(expected_keywords))
        for keyword, value in expected_keywords.items():
            self.assertIn(keyword, call_site.keyword_arguments)
            self.assertEqual(call_site.keyword_arguments[keyword].value, value)

    def _test_call_site(self, pairs):
        for pair in pairs:
            self._test_call_site_pair(*pair)

    @test_utils.require_version('3.5')
    def test_call_site_starred_args(self):
        pairs = [
            (
                "f(*(1, 2), *(2, 3), *(3, 4), **{'a':1}, **{'b': 2})",
                [1, 2, 2, 3, 3, 4],
                {'a': 1, 'b': 2}
            ),
            (
                "f(1, 2, *(3, 4), 5, *(6, 7), f=24, **{'c':3})",
                [1, 2, 3, 4, 5, 6, 7],
                {'f':24, 'c': 3},
            ),
            # Too many fs passed into.
            (
                "f(f=24, **{'f':24})", [], {},
            ),
        ]
        self._test_call_site(pairs)

    def test_call_site(self):
        pairs = [
            (
                "f(1, 2)", [1, 2], {}
            ),
            (
                "f(1, 2, *(1, 2))", [1, 2, 1, 2], {}
            ),
            (
                "f(a=1, b=2, c=3)", [], {'a':1, 'b':2, 'c':3}
            )
        ]
        self._test_call_site(pairs)

    def _test_call_site_valid_arguments(self, values, invalid):
        for value in values:
            ast_node = test_utils.extract_node(value)
            call_site = self._call_site_from_call(ast_node)
            self.assertEqual(call_site.has_invalid_arguments(), invalid)

    def test_call_site_valid_arguments(self):
        values = [
            "f(*lala)", "f(*1)", "f(*object)",
        ]
        self._test_call_site_valid_arguments(values, invalid=True)
        values = [
            "f()", "f(*(1, ))", "f(1, 2, *(2, 3))",
        ]
        self._test_call_site_valid_arguments(values, invalid=False)

    def test_duplicated_keyword_arguments(self):
        ast_node = test_utils.extract_node('f(f=24, **{"f": 25})')
        site = self._call_site_from_call(ast_node)
        self.assertIn('f', site.duplicated_keywords)


if __name__ == '__main__':
    unittest.main()<|MERGE_RESOLUTION|>--- conflicted
+++ resolved
@@ -17,8 +17,6 @@
 # with astroid. If not, see <http://www.gnu.org/licenses/>.
 """tests for the astroid inference capabilities
 """
-from __future__ import print_function
-
 import os
 import sys
 from functools import partial
@@ -565,11 +563,7 @@
         ast = parse(code, __name__)
         xxx = ast['xxx']
         self.assertSetEqual({n.__class__ for n in xxx.inferred()},
-<<<<<<< HEAD
                             {nodes.NameConstant, util.Uninferable.__class__})
-=======
-                            {nodes.Const, util.Uninferable.__class__})
->>>>>>> d052e7e2
 
     def test_method_argument(self):
         code = '''
@@ -1804,7 +1798,6 @@
         ' '.count() #@
         """
         ast = test_utils.extract_node(code, __name__)
-        # import pdb; pdb.set_trace()
         self.assertInferConst(ast[0], u'')
         for i in range(1, 16):
             self.assertInferConst(ast[i], '')
@@ -3267,8 +3260,6 @@
                 getattr(self, 'test') #@
         ''')
 
-        # for n in ast_nodes:
-        #     print(n.repr_tree(), file=sys.stderr)
         first = next(ast_nodes[0].infer())
         self.assertIsInstance(first, BoundMethod)
         self.assertEqual(first.bound.name, 'A')
