# copyright 2003-2013 LOGILAB S.A. (Paris, FRANCE), all rights reserved.
# contact http://www.logilab.fr/ -- mailto:contact@logilab.fr
#
# This file is part of astroid.
#
# astroid is free software: you can redistribute it and/or modify it
# under the terms of the GNU Lesser General Public License as published by the
# Free Software Foundation, either version 2.1 of the License, or (at your
# option) any later version.
#
# astroid is distributed in the hope that it will be useful, but
# WITHOUT ANY WARRANTY; without even the implied warranty of MERCHANTABILITY or
# FITNESS FOR A PARTICULAR PURPOSE.  See the GNU Lesser General Public License
# for more details.
#
# You should have received a copy of the GNU Lesser General Public License along
# with astroid. If not, see <http://www.gnu.org/licenses/>.
"""tests for specific behaviour of astroid nodes
"""
import os
import sys
import textwrap
import unittest
import warnings

import six

from astroid import builder
from astroid import context as contextmod
from astroid import exceptions
from astroid.tree import node_classes
from astroid import nodes
from astroid import parse
<<<<<<< HEAD
from astroid.interpreter import runtimeabc
from astroid.interpreter import objects
from astroid.interpreter import util as inferenceutil
=======
from astroid import raw_building
>>>>>>> 8b5307c7
from astroid import util
from astroid import test_utils
from astroid import transforms
from astroid.tests import resources
from astroid.tree import treeabc


abuilder = builder.AstroidBuilder()
BUILTINS = six.moves.builtins.__name__


class AsStringTest(resources.SysPathSetup, unittest.TestCase):

    def test_tuple_as_string(self):
        def build(string):
            return abuilder.string_build(string).body[0].value

        self.assertEqual(build('1,').as_string(), '(1, )')
        self.assertEqual(build('1, 2, 3').as_string(), '(1, 2, 3)')
        self.assertEqual(build('(1, )').as_string(), '(1, )')
        self.assertEqual(build('1, 2, 3').as_string(), '(1, 2, 3)')

    @test_utils.require_version(minver='3.0')
    def test_func_signature_issue_185(self):
        code = textwrap.dedent('''
        def test(a, b, c=42, *, x=42, **kwargs):
            print(a, b, c, args)
        ''')
        node = parse(code)
        self.assertEqual(node.as_string().strip(), code.strip())

    def test_frozenset_as_string(self):
        nodes = test_utils.extract_node('''
        frozenset((1, 2, 3)) #@
        frozenset({1, 2, 3}) #@
        frozenset([1, 2, 3,]) #@

        frozenset(None) #@
        frozenset(1) #@
        ''')
        nodes = [next(node.infer()) for node in nodes]

        self.assertEqual(nodes[0].as_string(), 'frozenset((1, 2, 3))')
        self.assertEqual(nodes[1].as_string(), 'frozenset({1, 2, 3})')
        self.assertEqual(nodes[2].as_string(), 'frozenset([1, 2, 3])')

        self.assertNotEqual(nodes[3].as_string(), 'frozenset(None)')
        self.assertNotEqual(nodes[4].as_string(), 'frozenset(1)')

    def test_varargs_kwargs_as_string(self):
        ast = abuilder.string_build('raise_string(*args, **kwargs)').body[0]
        self.assertEqual(ast.as_string(), 'raise_string(*args, **kwargs)')

    def test_module_as_string(self):
        """check as_string on a whole module prepared to be returned identically
        """
        module = resources.build_file('data/module.py', 'data.module')
        with open(resources.find('data/module.py'), 'r') as fobj:
            self.assertMultiLineEqual(module.as_string(), fobj.read())

    def test_module2_as_string(self):
        """check as_string on a whole module prepared to be returned identically
        """
        module2 = resources.build_file('data/module2.py', 'data.module2')
        with open(resources.find('data/module2.py'), 'r') as fobj:
            self.assertMultiLineEqual(module2.as_string(), fobj.read())

    def test_as_string(self):
        """check as_string for python syntax >= 2.7"""
        code = '''one_two = {1, 2}
b = {v: k for (k, v) in enumerate('string')}
cdd = {k for k in b}\n\n'''
        ast = abuilder.string_build(code)
        self.assertMultiLineEqual(ast.as_string(), code)

    @test_utils.require_version('3.0')
    def test_3k_as_string(self):
        """check as_string for python 3k syntax"""
        code = '''print()

def function(var):
    nonlocal counter
    try:
        hello
    except NameError as nexc:
        (*hell, o) = b'hello'
        raise AttributeError from nexc
\n'''
        ast = abuilder.string_build(code)
        self.assertEqual(ast.as_string(), code)

    @test_utils.require_version('3.0')
    @unittest.expectedFailure
    def test_3k_annotations_and_metaclass(self):
        code_annotations = textwrap.dedent('''
        def function(var:int):
            nonlocal counter

        class Language(metaclass=Natural):
            """natural language"""
        ''')

        ast = abuilder.string_build(code_annotations)
        self.assertEqual(ast.as_string(), code_annotations)

    def test_ellipsis(self):
        ast = abuilder.string_build('a[...]').body[0]
        self.assertEqual(ast.as_string(), 'a[...]')

    def test_slices(self):
        for code in ('a[0]', 'a[1:3]', 'a[:-1:step]', 'a[:,newaxis]',
                     'a[newaxis,:]', 'del L[::2]', 'del A[1]', 'del Br[:]'):
            ast = abuilder.string_build(code).body[0]
            self.assertEqual(ast.as_string(), code)

    def test_slice_and_subscripts(self):
        code = """a[:1] = bord[2:]
a[:1] = bord[2:]
del bree[3:d]
bord[2:]
del av[d::f], a[df:]
a[:1] = bord[2:]
del SRC[::1,newaxis,1:]
tous[vals] = 1010
del thousand[key]
del a[::2], a[:-1:step]
del Fee.form[left:]
aout.vals = miles.of_stuff
del (ccok, (name.thing, foo.attrib.value)), Fee.form[left:]
if all[1] == bord[0:]:
    pass\n\n"""
        ast = abuilder.string_build(code)
        self.assertEqual(ast.as_string(), code)


class _NodeTest(unittest.TestCase):
    """test transformation of If Node"""
    CODE = None

    @property
    def astroid(self):
        try:
            return self.__class__.__dict__['CODE_Astroid']
        except KeyError:
            astroid = builder.parse(self.CODE)
            self.__class__.CODE_Astroid = astroid
            return astroid


class IfNodeTest(_NodeTest):
    """test transformation of If Node"""
    CODE = """
        if 0:
            print()

        if True:
            print()
        else:
            pass

        if "":
            print()
        elif []:
            raise

        if 1:
            print()
        elif True:
            print()
        elif func():
            pass
        else:
            raise
    """

    def test_if_elif_else_node(self):
        """test transformation for If node"""
        self.assertEqual(len(self.astroid.body), 4)
        for stmt in self.astroid.body:
            self.assertIsInstance(stmt, nodes.If)
        self.assertFalse(self.astroid.body[0].orelse)  # simple If
        self.assertIsInstance(self.astroid.body[1].orelse[0], nodes.Pass)  # If / else
        self.assertIsInstance(self.astroid.body[2].orelse[0], nodes.If)  # If / elif
        self.assertIsInstance(self.astroid.body[3].orelse[0].orelse[0], nodes.If)

    def test_block_range(self):
        # XXX ensure expected values
        self.assertEqual(self.astroid.block_range(1), (0, 22))
        self.assertEqual(self.astroid.block_range(10), (0, 22))  # XXX (10, 22) ?
        self.assertEqual(self.astroid.body[1].block_range(5), (5, 6))
        self.assertEqual(self.astroid.body[1].block_range(6), (6, 6))
        self.assertEqual(self.astroid.body[1].orelse[0].block_range(7), (7, 8))
        self.assertEqual(self.astroid.body[1].orelse[0].block_range(8), (8, 8))


class TryExceptNodeTest(_NodeTest):
    CODE = """
        try:
            print ('pouet')
        except IOError:
            pass
        except UnicodeError:
            print()
        else:
            print()
    """

    def test_block_range(self):
        # XXX ensure expected values
        self.assertEqual(self.astroid.body[0].block_range(1), (1, 8))
        self.assertEqual(self.astroid.body[0].block_range(2), (2, 2))
        self.assertEqual(self.astroid.body[0].block_range(3), (3, 8))
        self.assertEqual(self.astroid.body[0].block_range(4), (4, 4))
        self.assertEqual(self.astroid.body[0].block_range(5), (5, 5))
        self.assertEqual(self.astroid.body[0].block_range(6), (6, 6))
        self.assertEqual(self.astroid.body[0].block_range(7), (7, 7))
        self.assertEqual(self.astroid.body[0].block_range(8), (8, 8))


class TryFinallyNodeTest(_NodeTest):
    CODE = """
        try:
            print ('pouet')
        finally:
            print ('pouet')
    """

    def test_block_range(self):
        # XXX ensure expected values
        self.assertEqual(self.astroid.body[0].block_range(1), (1, 4))
        self.assertEqual(self.astroid.body[0].block_range(2), (2, 2))
        self.assertEqual(self.astroid.body[0].block_range(3), (3, 4))
        self.assertEqual(self.astroid.body[0].block_range(4), (4, 4))


class TryExceptFinallyNodeTest(_NodeTest):
    CODE = """
        try:
            print('pouet')
        except Exception:
            print ('oops')
        finally:
            print ('pouet')
    """

    def test_block_range(self):
        # XXX ensure expected values
        self.assertEqual(self.astroid.body[0].block_range(1), (1, 6))
        self.assertEqual(self.astroid.body[0].block_range(2), (2, 2))
        self.assertEqual(self.astroid.body[0].block_range(3), (3, 4))
        self.assertEqual(self.astroid.body[0].block_range(4), (4, 4))
        self.assertEqual(self.astroid.body[0].block_range(5), (5, 5))
        self.assertEqual(self.astroid.body[0].block_range(6), (6, 6))


@unittest.skipIf(six.PY3, "Python 2 specific test.")
class TryExcept2xNodeTest(_NodeTest):
    CODE = """
        try:
            hello
        except AttributeError, (retval, desc):
            pass
    """


    def test_tuple_attribute(self):
        handler = self.astroid.body[0].handlers[0]
        self.assertIsInstance(handler.name, nodes.Tuple)


class ImportNodeTest(resources.SysPathSetup, unittest.TestCase):
    def setUp(self):
        super(ImportNodeTest, self).setUp()
        self.module = resources.build_file('data/module.py', 'data.module')
        self.module2 = resources.build_file('data/module2.py', 'data.module2')

    def test_import_self_resolve(self):
        myos = next(self.module2.igetattr('myos'))
        self.assertTrue(isinstance(myos, nodes.Module), myos)
        self.assertEqual(myos.name, 'os')
        self.assertEqual(myos.qname(), 'os')
        self.assertEqual(myos.pytype(), '%s.module' % BUILTINS)

    def test_from_self_resolve(self):
        namenode = next(self.module.igetattr('NameNode'))
        self.assertTrue(isinstance(namenode, nodes.ClassDef), namenode)
        self.assertEqual(namenode.root().name, 'astroid.tree.node_classes')
        self.assertEqual(namenode.qname(), 'astroid.tree.node_classes.Name')
        self.assertEqual(namenode.pytype(), '%s.type' % BUILTINS)
        abspath = next(self.module2.igetattr('abspath'))
        self.assertTrue(isinstance(abspath, nodes.FunctionDef), abspath)
        self.assertEqual(abspath.root().name, 'os.path')
        self.assertEqual(abspath.qname(), 'os.path.abspath')
        self.assertEqual(abspath.pytype(), '%s.function' % BUILTINS)

    def test_real_name(self):
        from_ = self.module['NameNode']
        self.assertEqual(from_.real_name('NameNode'), 'Name')
        imp_ = self.module['os']
        self.assertEqual(imp_.real_name('os'), 'os')
        self.assertRaises(exceptions.AttributeInferenceError, imp_.real_name, 'os.path')
        imp_ = self.module['NameNode']
        self.assertEqual(imp_.real_name('NameNode'), 'Name')
        self.assertRaises(exceptions.AttributeInferenceError, imp_.real_name, 'Name')
        imp_ = self.module2['YO']
        self.assertEqual(imp_.real_name('YO'), 'YO')
        self.assertRaises(exceptions.AttributeInferenceError, imp_.real_name, 'data')

    def test_as_string(self):
        ast = self.module['modutils']
        self.assertEqual(ast.as_string(), "from astroid import modutils")
        ast = self.module['NameNode']
        self.assertEqual(ast.as_string(), "from astroid.tree.node_classes import Name as NameNode")
        ast = self.module['os']
        self.assertEqual(ast.as_string(), "import os.path")
        code = """from . import here
from .. import door
from .store import bread
from ..cave import wine\n\n"""
        ast = abuilder.string_build(code)
        self.assertMultiLineEqual(ast.as_string(), code)

    def test_bad_import_inference(self):
        # Explication of bug
        '''When we import PickleError from nonexistent, a call to the infer
        method of this From node will be made by unpack_infer.
        inference.infer_from will try to import this module, which will fail and
        raise a InferenceException (by mixins.do_import_module). The infer_name
        will catch this exception and yield and Uninferable instead.
        '''

        code = '''
            try:
                from pickle import PickleError
            except ImportError:
                from nonexistent import PickleError

            try:
                pass
            except PickleError:
                pass
        '''
        astroid = builder.parse(code)
        handler_type = astroid.body[1].handlers[0].type

        excs = list(inferenceutil.unpack_infer(handler_type))
        # The number of returned object can differ on Python 2
        # and Python 3. In one version, an additional item will
        # be returned, from the _pickle module, which is not
        # present in the other version.
        self.assertIsInstance(excs[0], nodes.ClassDef)
        self.assertEqual(excs[0].name, 'PickleError')
        self.assertIs(excs[-1], util.Uninferable)

    def test_absolute_import(self):
        astroid = resources.build_file('data/absimport.py')
        ctx = contextmod.InferenceContext()
        # will fail if absolute import failed
        ctx.lookupname = 'message'
        next(astroid['message'].infer(ctx))
        ctx.lookupname = 'email'
        m = next(astroid['email'].infer(ctx))
        self.assertFalse(m.source_file.startswith(os.path.join('data', 'email.py')))

    def test_more_absolute_import(self):
        astroid = resources.build_file('data/module1abs/__init__.py', 'data.module1abs')
        self.assertIn('sys', astroid.locals)


class CmpNodeTest(unittest.TestCase):
    def test_as_string(self):
        ast = abuilder.string_build("a == 2").body[0]
        self.assertEqual(ast.as_string(), "a == 2")


class ConstNodeTest(unittest.TestCase):

    def _test(self, value):
        node = raw_building.ast_from_object(value)
        self.assertIsInstance(node._proxied, (nodes.ClassDef, nodes.AssignName))
        self.assertEqual(node._proxied.name, value.__class__.__name__)
        self.assertIs(node.value, value)
        self.assertTrue(node._proxied.parent)
        self.assertEqual(node._proxied.root().name, value.__class__.__module__)

    def test_none(self):
        self._test(None)

    def test_bool(self):
        self._test(True)

    def test_int(self):
        self._test(1)

    def test_float(self):
        self._test(1.0)

    def test_complex(self):
        self._test(1.0j)

    def test_str(self):
        self._test('a')

    def test_unicode(self):
        self._test(u'a')


class NameNodeTest(unittest.TestCase):
    def test_assign_to_True(self):
        """test that True and False assignements don't crash"""
        code = """
            True = False
            def hello(False):
                pass
            del True
        """
        if sys.version_info >= (3, 0):
            with self.assertRaises(exceptions.AstroidBuildingException):
                builder.parse(code)
        else:
            ast = builder.parse(code)
            assign_true = ast['True']
            self.assertIsInstance(assign_true, nodes.AssignName)
            self.assertEqual(assign_true.name, "True")
            del_true = ast.body[2].targets[0]
            self.assertIsInstance(del_true, nodes.DelName)
            self.assertEqual(del_true.name, "True")


class ArgumentsNodeTC(unittest.TestCase):
    def test_linenumbering(self):
        ast = builder.parse('''
            def func(a,
                b): pass
            x = lambda x: None
        ''')
        self.assertEqual(ast['func'].args.fromlineno, 2)
        self.assertFalse(ast['func'].args.is_statement)
        xlambda = next(ast['x'].infer())
        self.assertEqual(xlambda.args.fromlineno, 4)
        self.assertEqual(xlambda.args.tolineno, 4)
        self.assertFalse(xlambda.args.is_statement)
        if sys.version_info < (3, 0):
            self.assertEqual(ast['func'].args.tolineno, 3)
        else:
            self.skipTest('FIXME  http://bugs.python.org/issue10445 '
                          '(no line number on function args)')

    def test_builtin_fromlineno_missing(self):
        cls = test_utils.extract_node('''
        class Foo(Exception): #@
            pass
        ''')
        new = cls.getattr('__new__')[-1]
        self.assertEqual(new.args.fromlineno, 0)


class UnboundMethodNodeTest(unittest.TestCase):

    def test_no_super_getattr(self):
        # This is a test for issue
        # https://bitbucket.org/logilab/astroid/issue/91, which tests
        # that UnboundMethod doesn't call super when doing .getattr.

        ast = builder.parse('''
        class A(object):
            def test(self):
                pass
        meth = A.test
        ''')
        node = next(ast['meth'].infer())
        with self.assertRaises(exceptions.AttributeInferenceError):
            node.getattr('__missssing__')
        name = node.getattr('__name__')[0]
        self.assertIsInstance(name, nodes.Const)
        self.assertEqual(name.value, 'test')


class BoundMethodNodeTest(unittest.TestCase):

    def test_is_property(self):
        ast = builder.parse('''
        import abc

        def cached_property():
            # Not a real decorator, but we don't care
            pass
        def reify():
            # Same as cached_property
            pass
        def lazy_property():
            pass
        def lazyproperty():
            pass
        class A(object):
            @property
            def builtin_property(self):
                return 42
            @abc.abstractproperty
            def abc_property(self):
                return 42
            @cached_property
            def cached_property(self): return 42
            @reify
            def reified(self): return 42
            @lazy_property
            def lazy_prop(self): return 42
            @lazyproperty
            def lazyprop(self): return 42
            def not_prop(self): pass

        cls = A()
        builtin_property = cls.builtin_property
        abc_property = cls.abc_property
        cached_p = cls.cached_property
        reified = cls.reified
        not_prop = cls.not_prop
        lazy_prop = cls.lazy_prop
        lazyprop = cls.lazyprop
        ''')
        for prop in ('builtin_property', 'abc_property', 'cached_p', 'reified',
                     'lazy_prop', 'lazyprop'):
            inferred = next(ast[prop].infer())
            self.assertIsInstance(inferred, nodes.Const, prop)
            self.assertEqual(inferred.value, 42, prop)

        inferred = next(ast['not_prop'].infer())
        self.assertIsInstance(inferred, objects.BoundMethod)


class AliasesTest(unittest.TestCase):

    def setUp(self):
        self.transformer = transforms.TransformVisitor()

    def parse_transform(self, code):
        module = parse(code, apply_transforms=False)
        return self.transformer.visit(module)

    def test_aliases(self):
        def test_from(node):
            node.names = node.names + [('absolute_import', None)]
            return node

        def test_class(node):
            node.name = 'Bar'
            return node

        def test_function(node):
            node.name = 'another_test'
            return node

        def test_callfunc(node):
            if node.func.name == 'Foo':
                node.func.name = 'Bar'
                return node

        def test_assname(node):
            if node.name == 'foo':
                return nodes.AssignName('bar', node.lineno, node.col_offset,
                                        node.parent)
        def test_assattr(node):
            if node.attrname == 'a':
                node.attrname = 'b'
                return node

        def test_getattr(node):
            if node.attrname == 'a':
                node.attrname = 'b'
                return node

        def test_genexpr(node):
            if node.elt.value == 1:
                node.elt = nodes.Const(2, node.lineno, node.col_offset,
                                       node.parent)
                return node

        self.transformer.register_transform(nodes.From, test_from)
        self.transformer.register_transform(nodes.Class, test_class)
        self.transformer.register_transform(nodes.Function, test_function)
        self.transformer.register_transform(nodes.CallFunc, test_callfunc)
        self.transformer.register_transform(nodes.AssName, test_assname)
        self.transformer.register_transform(nodes.AssAttr, test_assattr)
        self.transformer.register_transform(nodes.Getattr, test_getattr)
        self.transformer.register_transform(nodes.GenExpr, test_genexpr)

        string = '''
        from __future__ import print_function

        class Foo: pass

        def test(a): return a

        foo = Foo()
        foo.a = test(42)
        foo.a
        (1 for _ in range(0, 42))
        '''

        module = self.parse_transform(string)

        self.assertEqual(len(module.body[0].names), 2)
        self.assertIsInstance(module.body[0], nodes.ImportFrom)
        self.assertEqual(module.body[1].name, 'Bar')
        self.assertIsInstance(module.body[1], nodes.ClassDef)
        self.assertEqual(module.body[2].name, 'another_test')
        self.assertIsInstance(module.body[2], nodes.FunctionDef)
        self.assertEqual(module.body[3].targets[0].name, 'bar')
        self.assertIsInstance(module.body[3].targets[0], nodes.AssignName)
        self.assertEqual(module.body[3].value.func.name, 'Bar')
        self.assertIsInstance(module.body[3].value, nodes.Call)
        self.assertEqual(module.body[4].targets[0].attrname, 'b')
        self.assertIsInstance(module.body[4].targets[0], nodes.AssignAttr)
        self.assertIsInstance(module.body[5], nodes.Expr)
        self.assertEqual(module.body[5].value.attrname, 'b')
        self.assertIsInstance(module.body[5].value, nodes.Attribute)
        self.assertEqual(module.body[6].value.elt.value, 2)
        self.assertIsInstance(module.body[6].value, nodes.GeneratorExp)

    @unittest.skipIf(six.PY3, "Python 3 doesn't have Repr nodes.")
    def test_repr(self):
        def test_backquote(node):
            node.value.name = 'bar'
            return node

        self.transformer.register_transform(nodes.Backquote, test_backquote)

        module = self.parse_transform('`foo`')

        self.assertEqual(module.body[0].value.value.name, 'bar')
        self.assertIsInstance(module.body[0].value, nodes.Repr)


class DeprecationWarningsTest(unittest.TestCase):
    def test_asstype_warnings(self):
        string = '''
        class C: pass
        c = C()
        with warnings.catch_warnings(record=True) as w:
            pass
        '''
        module = parse(string)
        filter_stmts_mixin = module.body[0]
        assign_type_mixin = module.body[1].targets[0]
        parent_assign_type_mixin = module.body[2]

        warnings.simplefilter('always')

        with warnings.catch_warnings(record=True) as w:
            filter_stmts_mixin.ass_type()
            self.assertIsInstance(w[0].message, PendingDeprecationWarning)
        with warnings.catch_warnings(record=True) as w:
            assign_type_mixin.ass_type()
            self.assertIsInstance(w[0].message, PendingDeprecationWarning)
        with warnings.catch_warnings(record=True) as w:
            parent_assign_type_mixin.ass_type()
            self.assertIsInstance(w[0].message, PendingDeprecationWarning)

    def test_isinstance_warnings(self):
        msg_format = ("%r is deprecated and slated for removal in astroid "
                      "2.0, use %r instead")
        for cls in (nodes.Discard, nodes.Backquote, nodes.AssName,
                    nodes.AssAttr, nodes.Getattr, nodes.CallFunc, nodes.From):
            with warnings.catch_warnings(record=True) as w:
                warnings.simplefilter('always')
                isinstance(42, cls)
            self.assertIsInstance(w[0].message, PendingDeprecationWarning)
            actual_msg = msg_format % (cls.__class__.__name__, cls.__wrapped__.__name__)
            self.assertEqual(str(w[0].message), actual_msg)


@test_utils.require_version('3.5')
class Python35AsyncTest(unittest.TestCase):

    def test_async_await_keywords(self):
        async_def, async_for, async_with, await_node = test_utils.extract_node('''
        async def func(): #@
            async for i in range(10): #@
                f = __(await i)
            async with test(): #@
                pass
        ''')
        self.assertIsInstance(async_def, nodes.AsyncFunctionDef)
        self.assertIsInstance(async_for, nodes.AsyncFor)
        self.assertIsInstance(async_with, nodes.AsyncWith)
        self.assertIsInstance(await_node, nodes.Await)
        self.assertIsInstance(await_node.value, nodes.Name)

    def _test_await_async_as_string(self, code):
        ast_node = parse(code)
        self.assertEqual(ast_node.as_string().strip(), code.strip())

    def test_await_as_string(self):
        code = textwrap.dedent('''
        async def function():
            await 42
        ''')
        self._test_await_async_as_string(code)

    def test_asyncwith_as_string(self):
        code = textwrap.dedent('''
        async def function():
            async with (42):
                pass
        ''')
        self._test_await_async_as_string(code)

    def test_asyncfor_as_string(self):
        code = textwrap.dedent('''
        async def function():
            async for i in range(10):
                await 42
        ''')
        self._test_await_async_as_string(code)


class BaseTypesTest(unittest.TestCase):

    def test_concrete_issubclass(self):
        for node in nodes.ALL_NODE_CLASSES:
            name = node.__name__
            base_type = getattr(treeabc, name)
            self.assertTrue(issubclass(node, base_type), (node, base_type))

        self.assertTrue(issubclass(objects.Instance, runtimeabc.Instance))
        self.assertTrue(issubclass(objects.Generator, runtimeabc.Generator))
        self.assertTrue(issubclass(objects.BoundMethod, runtimeabc.BoundMethod))
        self.assertTrue(issubclass(objects.UnboundMethod, runtimeabc.UnboundMethod))


class ScopeTest(unittest.TestCase):

    def test_decorators(self):
        ast_node = test_utils.extract_node('''
        @test
        def foo(): pass
        ''')
        decorators = ast_node.decorators
        self.assertIsInstance(decorators.scope(), nodes.Module)
        self.assertEqual(decorators.scope(), decorators.root())

    def test_scoped_nodes(self):
        module = parse('''
        def function():
            pass
        genexp = (i for i in range(10))
        dictcomp = {i:i for i in range(10)}
        setcomp = {i for i in range(10)}
        listcomp = [i for i in range(10)]
        lambd = lambda x: x
        class classdef: pass
        ''')
        self.assertIsInstance(module.scope(), nodes.Module)
        self.assertIsInstance(module['genexp'].parent.value.scope(), nodes.GeneratorExp)
        self.assertIsInstance(module['dictcomp'].parent.value.scope(), nodes.DictComp)
        self.assertIsInstance(module['setcomp'].parent.value.scope(), nodes.SetComp)
        self.assertIsInstance(module['lambd'].parent.value.scope(), nodes.Lambda)
        self.assertIsInstance(next(module['function'].infer()).scope(), nodes.FunctionDef)
        self.assertIsInstance(next(module['classdef'].infer()).scope(), nodes.ClassDef)

        if six.PY3:
            self.assertIsInstance(module['listcomp'].parent.value.scope(), nodes.ListComp)
        else:
            self.assertIsInstance(module['listcomp'].parent.value.scope(), nodes.Module)

    def test_scope_of_default_argument_value(self):
        node = test_utils.extract_node('''
        def test(a=__(b)):
            pass
        ''')
        scope = node.scope()
        self.assertIsInstance(scope, nodes.Module)

    @test_utils.require_version(minver='3.0')
    def test_scope_of_default_keyword_argument_value(self):
        node = test_utils.extract_node('''
        def test(*, b=__(c)):
            pass
        ''')
        scope = node.scope()
        self.assertIsInstance(scope, nodes.Module)

    @test_utils.require_version(minver='3.0')
    def test_scope_of_annotations(self):
        ast_nodes = test_utils.extract_node('''
        def test(a: __(b), *args:__(f), c:__(d)=4, **kwargs: _(l))->__(x):
            pass
        ''')
        for node in ast_nodes:
            scope = node.scope()
            self.assertIsInstance(scope, nodes.Module)

    def test_scope_of_list_comprehension_target_composite_nodes(self):
        ast_node = test_utils.extract_node('''
        [i for data in __([DATA1, DATA2]) for i in data]
        ''')
        node = ast_node.elts[0]
        scope = node.scope()
        self.assertIsInstance(scope, nodes.Module)

    def test_scope_of_nested_list_comprehensions(self):
        ast_node = test_utils.extract_node('''
        [1 for data in DATA for x in __(data)]
        ''')
        scope = ast_node.scope()
        if six.PY2:
            self.assertIsInstance(scope, nodes.Module)
        else:
            self.assertIsInstance(scope, nodes.ListComp)

    def test_scope_of_list_comprehension_targets(self):
        ast_node = test_utils.extract_node('''
        [1 for data in DATA]
        ''')
        # target is `data` from the list comprehension
        target = ast_node.generators[0].target
        scope = target.scope()
        if six.PY2:
            self.assertIsInstance(scope, nodes.Module)
        else:
            self.assertIsInstance(scope, nodes.ListComp)

    def test_scope_of_list_comprehension_value(self):
        ast_node = test_utils.extract_node('''
        [__(i) for i in DATA]
        ''')
        scope = ast_node.scope()
        if six.PY3:
            self.assertIsInstance(scope, nodes.ListComp)
        else:
            self.assertIsInstance(scope, nodes.Module)

    def test_scope_of_dict_comprehension(self):        
        ast_nodes = test_utils.extract_node('''
        {i: __(j) for (i, j) in DATA}
        {i:j for (i, j) in __(DATA)}
        ''')
        elt_scope = ast_nodes[0].scope()
        self.assertIsInstance(elt_scope, nodes.DictComp)
        iter_scope = ast_nodes[1].scope()
        self.assertIsInstance(iter_scope, nodes.Module)

        ast_node = test_utils.extract_node('''
        {i:1 for i in DATA}''')
        target = ast_node.generators[0].target
        target_scope = target.scope()
        self.assertIsInstance(target_scope, nodes.DictComp)

    def test_scope_elt_of_generator_exp(self):
        ast_node = test_utils.extract_node('''
        list(__(i) for i in range(10))
        ''')
        scope = ast_node.scope()
        self.assertIsInstance(scope, nodes.GeneratorExp)
        

if __name__ == '__main__':
    unittest.main()<|MERGE_RESOLUTION|>--- conflicted
+++ resolved
@@ -31,13 +31,10 @@
 from astroid.tree import node_classes
 from astroid import nodes
 from astroid import parse
-<<<<<<< HEAD
+from astroid import raw_building
 from astroid.interpreter import runtimeabc
 from astroid.interpreter import objects
 from astroid.interpreter import util as inferenceutil
-=======
-from astroid import raw_building
->>>>>>> 8b5307c7
 from astroid import util
 from astroid import test_utils
 from astroid import transforms
