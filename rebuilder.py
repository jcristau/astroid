# copyright 2003-2013 LOGILAB S.A. (Paris, FRANCE), all rights reserved.
# contact http://www.logilab.fr/ -- mailto:contact@logilab.fr
#
# This file is part of astroid.
#
# astroid is free software: you can redistribute it and/or modify it
# under the terms of the GNU Lesser General Public License as published by the
# Free Software Foundation, either version 2.1 of the License, or (at your
# option) any later version.
#
# astroid is distributed in the hope that it will be useful, but
# WITHOUT ANY WARRANTY; without even the implied warranty of MERCHANTABILITY or
# FITNESS FOR A PARTICULAR PURPOSE.  See the GNU Lesser General Public License
# for more details.
#
# You should have received a copy of the GNU Lesser General Public License along
# with astroid. If not, see <http://www.gnu.org/licenses/>.
"""this module contains utilities for rebuilding a _ast tree in
order to get a single Astroid representation
"""

import sys
from _ast import (
    Expr as Discard, Str,
    # binary operators
    Add, Div, FloorDiv,  Mod, Mult, Pow, Sub, BitAnd, BitOr, BitXor,
    LShift, RShift,
    # logical operators
    And, Or,
    # unary operators
    UAdd, USub, Not, Invert,
    # comparison operators
    Eq, Gt, GtE, In, Is, IsNot, Lt, LtE, NotEq, NotIn,
    )

from astroid import nodes as new


_BIN_OP_CLASSES = {Add: '+',
                   BitAnd: '&',
                   BitOr: '|',
                   BitXor: '^',
                   Div: '/',
                   FloorDiv: '//',
                   Mod: '%',
                   Mult: '*',
                   Pow: '**',
                   Sub: '-',
                   LShift: '<<',
                   RShift: '>>',
                  }

_BOOL_OP_CLASSES = {And: 'and',
                    Or: 'or',
                   }

_UNARY_OP_CLASSES = {UAdd: '+',
                     USub: '-',
                     Not: 'not',
                     Invert: '~',
                    }

_CMP_OP_CLASSES = {Eq: '==',
                   Gt: '>',
                   GtE: '>=',
                   In: 'in',
                   Is: 'is',
                   IsNot: 'is not',
                   Lt: '<',
                   LtE: '<=',
                   NotEq: '!=',
                   NotIn: 'not in',
                  }

CONST_NAME_TRANSFORMS = {'None':  None,
                         'True':  True,
                         'False': False,
                        }

REDIRECT = {'arguments': 'Arguments',
            'Attribute': 'Getattr',
            'comprehension': 'Comprehension',
            'Call': 'CallFunc',
            'ClassDef': 'Class',
            "ListCompFor": 'Comprehension',
            "GenExprFor": 'Comprehension',
            'excepthandler': 'ExceptHandler',
            'Expr': 'Discard',
            'FunctionDef': 'Function',
            'GeneratorExp': 'GenExpr',
            'ImportFrom': 'From',
            'keyword': 'Keyword',
            'Repr': 'Backquote',
           }
PY3K = sys.version_info >= (3, 0)
PY34 = sys.version_info >= (3, 4)

def _init_set_doc(node, newnode):
    newnode.doc = None
    try:
        if isinstance(node.body[0], Discard) and isinstance(node.body[0].value, Str):
            newnode.tolineno = node.body[0].lineno
            newnode.doc = node.body[0].value.s
            node.body = node.body[1:]

    except IndexError:
        pass # ast built from scratch

def _lineno_parent(oldnode, newnode, parent):
    newnode.parent = parent
    newnode.lineno = oldnode.lineno
    newnode.col_offset = oldnode.col_offset

def _set_infos(oldnode, newnode, parent):
    newnode.parent = parent
    if hasattr(oldnode, 'lineno'):
        newnode.lineno = oldnode.lineno
    if hasattr(oldnode, 'col_offset'):
        newnode.col_offset = oldnode.col_offset

def _create_yield_node(node, parent, rebuilder, factory):
    newnode = factory()
    _lineno_parent(node, newnode, parent)
    if node.value is not None:
        newnode.value = rebuilder.visit(node.value, newnode)
    return newnode


class TreeRebuilder(object):
    """Rebuilds the _ast tree to become an Astroid tree"""

    def __init__(self, manager):
        self._manager = manager
        self.asscontext = None
        self._global_names = []
        self._from_nodes = []
        self._delayed_assattr = []
        self._visit_meths = {}
        self._transform = manager.transform

    def visit_module(self, node, modname, package):
        """visit a Module node by returning a fresh instance of it"""
        newnode = new.Module(modname, None)
        newnode.package = package
        newnode.parent = None
        _init_set_doc(node, newnode)
        newnode.body = [self.visit(child, newnode) for child in node.body]
        return self._transform(newnode)

    def visit(self, node, parent):
        cls = node.__class__
        if cls in self._visit_meths:
            visit_method = self._visit_meths[cls]
        else:
            cls_name = cls.__name__
            visit_name = 'visit_' + REDIRECT.get(cls_name, cls_name).lower()
            visit_method = getattr(self, visit_name)
            self._visit_meths[cls] = visit_method
        return self._transform(visit_method(node, parent))

    def _save_assignment(self, node, name=None):
        """save assignement situation since node.parent is not available yet"""
        if self._global_names and node.name in self._global_names[-1]:
            node.root().set_local(node.name, node)
        else:
            node.parent.set_local(node.name, node)


    def visit_arguments(self, node, parent):
        """visit a Arguments node by returning a fresh instance of it"""
        newnode = new.Arguments()
        newnode.parent = parent
        self.asscontext = "Ass"
        newnode.args = [self.visit(child, newnode) for child in node.args]
        self.asscontext = None
        newnode.defaults = [self.visit(child, newnode) for child in node.defaults]
        newnode.kwonlyargs = []
        newnode.kw_defaults = []
        vararg, kwarg = node.vararg, node.kwarg
        # change added in 82732 (7c5c678e4164), vararg and kwarg
        # are instances of `_ast.arg`, not strings
        if vararg:
            if PY34:
                if vararg.annotation:
                    newnode.varargannotation = self.visit(vararg.annotation,
                                                          newnode)
                vararg = vararg.arg
            elif PY3K and node.varargannotation:
                newnode.varargannotation = self.visit(node.varargannotation,
                                                      newnode)
        if kwarg:
            if PY34:
                if kwarg.annotation:
                    newnode.kwargannotation = self.visit(kwarg.annotation,
                                                         newnode)
                kwarg = kwarg.arg
            elif PY3K:
                if node.kwargannotation:
                    newnode.kwargannotation = self.visit(node.kwargannotation,
                                                         newnode)
        newnode.vararg = vararg
        newnode.kwarg = kwarg
        # save argument names in locals:
        if vararg:
            newnode.parent.set_local(vararg, newnode)
        if kwarg:
            newnode.parent.set_local(kwarg, newnode)
        return newnode

    def visit_assattr(self, node, parent):
        """visit a AssAttr node by returning a fresh instance of it"""
        assc, self.asscontext = self.asscontext, None
        newnode = new.AssAttr()
        _lineno_parent(node, newnode, parent)
        newnode.expr = self.visit(node.expr, newnode)
        self.asscontext = assc
        self._delayed_assattr.append(newnode)
        return newnode

    def visit_assert(self, node, parent):
        """visit a Assert node by returning a fresh instance of it"""
        newnode = new.Assert()
        _lineno_parent(node, newnode, parent)
        newnode.test = self.visit(node.test, newnode)
        if node.msg is not None:
            newnode.fail = self.visit(node.msg, newnode)
        return newnode

    def visit_assign(self, node, parent):
        """visit a Assign node by returning a fresh instance of it"""
        newnode = new.Assign()
        _lineno_parent(node, newnode, parent)
        self.asscontext = "Ass"
        newnode.targets = [self.visit(child, newnode) for child in node.targets]
        self.asscontext = None
        newnode.value = self.visit(node.value, newnode)
        # set some function or metaclass infos  XXX explain ?
        klass = newnode.parent.frame()
        if (isinstance(klass, new.Class)
                and isinstance(newnode.value, new.CallFunc)
                and isinstance(newnode.value.func, new.Name)):
            func_name = newnode.value.func.name
            for ass_node in newnode.targets:
                try:
                    meth = klass[ass_node.name]
                    if isinstance(meth, new.Function):
                        if func_name in ('classmethod', 'staticmethod'):
                            meth.type = func_name
                        elif func_name == 'classproperty': # see lgc.decorators
                            meth.type = 'classmethod'
                        meth.extra_decorators.append(newnode.value)
                except (AttributeError, KeyError):
                    continue
        return newnode

    def visit_assname(self, node, parent, node_name=None):
        '''visit a node and return a AssName node'''
        newnode = new.AssName()
        _set_infos(node, newnode, parent)
        newnode.name = node_name
        self._save_assignment(newnode)
        return newnode

    def visit_augassign(self, node, parent):
        """visit a AugAssign node by returning a fresh instance of it"""
        newnode = new.AugAssign()
        _lineno_parent(node, newnode, parent)
        newnode.op = _BIN_OP_CLASSES[node.op.__class__] + "="
        self.asscontext = "Ass"
        newnode.target = self.visit(node.target, newnode)
        self.asscontext = None
        newnode.value = self.visit(node.value, newnode)
        return newnode

    def visit_backquote(self, node, parent):
        """visit a Backquote node by returning a fresh instance of it"""
        newnode = new.Backquote()
        _lineno_parent(node, newnode, parent)
        newnode.value = self.visit(node.value, newnode)
        return newnode

    def visit_binop(self, node, parent):
        """visit a BinOp node by returning a fresh instance of it"""
        newnode = new.BinOp()
        _lineno_parent(node, newnode, parent)
        newnode.left = self.visit(node.left, newnode)
        newnode.right = self.visit(node.right, newnode)
        newnode.op = _BIN_OP_CLASSES[node.op.__class__]
        return newnode

    def visit_boolop(self, node, parent):
        """visit a BoolOp node by returning a fresh instance of it"""
        newnode = new.BoolOp()
        _lineno_parent(node, newnode, parent)
        newnode.values = [self.visit(child, newnode) for child in node.values]
        newnode.op = _BOOL_OP_CLASSES[node.op.__class__]
        return newnode

    def visit_break(self, node, parent):
        """visit a Break node by returning a fresh instance of it"""
        newnode = new.Break()
        _set_infos(node, newnode, parent)
        return newnode

    def visit_callfunc(self, node, parent):
        """visit a CallFunc node by returning a fresh instance of it"""
        newnode = new.CallFunc()
        _lineno_parent(node, newnode, parent)
        newnode.func = self.visit(node.func, newnode)
        newnode.args = [self.visit(child, newnode) for child in node.args]
        if node.starargs is not None:
            newnode.starargs = self.visit(node.starargs, newnode)
        if node.kwargs is not None:
            newnode.kwargs = self.visit(node.kwargs, newnode)
        for child in node.keywords:
            newnode.args.append(self.visit(child, newnode))
        return newnode

    def visit_class(self, node, parent):
        """visit a Class node to become astroid"""
        newnode = new.Class(node.name, None)
        _lineno_parent(node, newnode, parent)
        _init_set_doc(node, newnode)
        newnode.bases = [self.visit(child, newnode) for child in node.bases]
        newnode.body = [self.visit(child, newnode) for child in node.body]
        if 'decorator_list' in node._fields and node.decorator_list:# py >= 2.6
            newnode.decorators = self.visit_decorators(node, newnode)
        newnode.parent.frame().set_local(newnode.name, newnode)
        return newnode

    def visit_const(self, node, parent):
        """visit a Const node by returning a fresh instance of it"""
        newnode = new.Const(node.value)
        _set_infos(node, newnode, parent)
        return newnode

    def visit_continue(self, node, parent):
        """visit a Continue node by returning a fresh instance of it"""
        newnode = new.Continue()
        _set_infos(node, newnode, parent)
        return newnode

    def visit_compare(self, node, parent):
        """visit a Compare node by returning a fresh instance of it"""
        newnode = new.Compare()
        _lineno_parent(node, newnode, parent)
        newnode.left = self.visit(node.left, newnode)
        newnode.ops = [(_CMP_OP_CLASSES[op.__class__], self.visit(expr, newnode))
<<<<<<< HEAD
                    for (op, expr) in zip(node.ops, node.comparators)]
=======
                       for (op, expr) in zip(node.ops, node.comparators)]
        newnode.set_line_info(newnode.last_child())
>>>>>>> bf919348
        return newnode

    def visit_comprehension(self, node, parent):
        """visit a Comprehension node by returning a fresh instance of it"""
        newnode = new.Comprehension()
        newnode.parent = parent
        self.asscontext = "Ass"
        newnode.target = self.visit(node.target, newnode)
        self.asscontext = None
        newnode.iter = self.visit(node.iter, newnode)
        newnode.ifs = [self.visit(child, newnode) for child in node.ifs]
        return newnode

    def visit_decorators(self, node, parent):
        """visit a Decorators node by returning a fresh instance of it"""
        # /!\ node is actually a _ast.Function node while
        # parent is a astroid.nodes.Function node
        newnode = new.Decorators()
        _lineno_parent(node, newnode, parent)
        if 'decorators' in node._fields: # py < 2.6, i.e. 2.5
            decorators = node.decorators
        else:
            decorators = node.decorator_list
        newnode.nodes = [self.visit(child, newnode) for child in decorators]
        return newnode

    def visit_delete(self, node, parent):
        """visit a Delete node by returning a fresh instance of it"""
        newnode = new.Delete()
        _lineno_parent(node, newnode, parent)
        self.asscontext = "Del"
        newnode.targets = [self.visit(child, newnode) for child in node.targets]
        self.asscontext = None
        return newnode

    def visit_dict(self, node, parent):
        """visit a Dict node by returning a fresh instance of it"""
        newnode = new.Dict()
        _lineno_parent(node, newnode, parent)
        newnode.items = [(self.visit(key, newnode), self.visit(value, newnode))
<<<<<<< HEAD
                          for key, value in zip(node.keys, node.values)]
=======
                         for key, value in zip(node.keys, node.values)]
        newnode.set_line_info(newnode.last_child())
>>>>>>> bf919348
        return newnode

    def visit_dictcomp(self, node, parent):
        """visit a DictComp node by returning a fresh instance of it"""
        newnode = new.DictComp()
        _lineno_parent(node, newnode, parent)
        newnode.key = self.visit(node.key, newnode)
        newnode.value = self.visit(node.value, newnode)
        newnode.generators = [self.visit(child, newnode)
                              for child in node.generators]
        return newnode

    def visit_discard(self, node, parent):
        """visit a Discard node by returning a fresh instance of it"""
        newnode = new.Discard()
        _lineno_parent(node, newnode, parent)
        newnode.value = self.visit(node.value, newnode)
        return newnode

    def visit_ellipsis(self, node, parent):
        """visit an Ellipsis node by returning a fresh instance of it"""
        newnode = new.Ellipsis()
        _set_infos(node, newnode, parent)
        return newnode

    def visit_emptynode(self, node, parent):
        """visit an EmptyNode node by returning a fresh instance of it"""
        newnode = new.EmptyNode()
        _set_infos(node, newnode, parent)
        return newnode

    def visit_excepthandler(self, node, parent):
        """visit an ExceptHandler node by returning a fresh instance of it"""
        newnode = new.ExceptHandler()
        _lineno_parent(node, newnode, parent)
        if node.type is not None:
            newnode.type = self.visit(node.type, newnode)
        if node.name is not None:
            # /!\ node.name can be a tuple
            self.asscontext = "Ass"
            newnode.name = self.visit(node.name, newnode)
            self.asscontext = None
        newnode.body = [self.visit(child, newnode) for child in node.body]
        return newnode

    def visit_exec(self, node, parent):
        """visit an Exec node by returning a fresh instance of it"""
        newnode = new.Exec()
        _lineno_parent(node, newnode, parent)
        newnode.expr = self.visit(node.body, newnode)
        if node.globals is not None:
            newnode.globals = self.visit(node.globals, newnode)
        if node.locals is not None:
            newnode.locals = self.visit(node.locals, newnode)
        return newnode

    def visit_extslice(self, node, parent):
        """visit an ExtSlice node by returning a fresh instance of it"""
        newnode = new.ExtSlice()
        newnode.parent = parent
        newnode.dims = [self.visit(dim, newnode) for dim in node.dims]
        return newnode

    def visit_for(self, node, parent):
        """visit a For node by returning a fresh instance of it"""
        newnode = new.For()
        _lineno_parent(node, newnode, parent)
        self.asscontext = "Ass"
        newnode.target = self.visit(node.target, newnode)
        self.asscontext = None
        newnode.iter = self.visit(node.iter, newnode)
        newnode.body = [self.visit(child, newnode) for child in node.body]
        newnode.orelse = [self.visit(child, newnode) for child in node.orelse]
        return newnode

    def visit_from(self, node, parent):
        """visit a From node by returning a fresh instance of it"""
        names = [(alias.name, alias.asname) for alias in node.names]
        newnode = new.From(node.module or '', names, node.level or None)
        _set_infos(node, newnode, parent)
        # store From names to add them to locals after building
        self._from_nodes.append(newnode)
        return newnode

    def visit_function(self, node, parent):
        """visit an Function node to become astroid"""
        self._global_names.append({})
        newnode = new.Function(node.name, None)
        _lineno_parent(node, newnode, parent)
        _init_set_doc(node, newnode)
        newnode.args = self.visit(node.args, newnode)
        newnode.body = [self.visit(child, newnode) for child in node.body]
        if 'decorators' in node._fields: # py < 2.6
            attr = 'decorators'
        else:
            attr = 'decorator_list'
        decorators = getattr(node, attr)
        if decorators:
            newnode.decorators = self.visit_decorators(node, newnode)
<<<<<<< HEAD
=======
        if PY3K and node.returns:
            newnode.returns = self.visit(node.returns, newnode)
        newnode.set_line_info(newnode.last_child())
>>>>>>> bf919348
        self._global_names.pop()
        frame = newnode.parent.frame()
        if isinstance(frame, new.Class):
            if newnode.name == '__new__':
                newnode._type = 'classmethod'
            else:
                newnode._type = 'method'
        if newnode.decorators is not None:
            for decorator_expr in newnode.decorators.nodes:
                if isinstance(decorator_expr, new.Name):
                    if decorator_expr.name in ('classmethod', 'staticmethod'):
                        newnode._type = decorator_expr.name
                    elif decorator_expr.name == 'classproperty':
                        newnode._type = 'classmethod'
        frame.set_local(newnode.name, newnode)
        return newnode

    def visit_genexpr(self, node, parent):
        """visit a GenExpr node by returning a fresh instance of it"""
        newnode = new.GenExpr()
        _lineno_parent(node, newnode, parent)
        newnode.elt = self.visit(node.elt, newnode)
        newnode.generators = [self.visit(child, newnode) for child in node.generators]
        return newnode

    def visit_getattr(self, node, parent):
        """visit a Getattr node by returning a fresh instance of it"""
        if self.asscontext == "Del":
            # FIXME : maybe we should reintroduce and visit_delattr ?
            # for instance, deactivating asscontext
            newnode = new.DelAttr()
        elif self.asscontext == "Ass":
            # FIXME : maybe we should call visit_assattr ?
            newnode = new.AssAttr()
            self._delayed_assattr.append(newnode)
        else:
            newnode = new.Getattr()
        _lineno_parent(node, newnode, parent)
        asscontext, self.asscontext = self.asscontext, None
        newnode.expr = self.visit(node.value, newnode)
        self.asscontext = asscontext
        newnode.attrname = node.attr
        return newnode

    def visit_global(self, node, parent):
        """visit an Global node to become astroid"""
        newnode = new.Global(node.names)
        _set_infos(node, newnode, parent)
        if self._global_names: # global at the module level, no effect
            for name in node.names:
                self._global_names[-1].setdefault(name, []).append(newnode)
        return newnode

    def visit_if(self, node, parent):
        """visit a If node by returning a fresh instance of it"""
        newnode = new.If()
        _lineno_parent(node, newnode, parent)
        newnode.test = self.visit(node.test, newnode)
        newnode.body = [self.visit(child, newnode) for child in node.body]
        newnode.orelse = [self.visit(child, newnode) for child in node.orelse]
        return newnode

    def visit_ifexp(self, node, parent):
        """visit a IfExp node by returning a fresh instance of it"""
        newnode = new.IfExp()
        _lineno_parent(node, newnode, parent)
        newnode.test = self.visit(node.test, newnode)
        newnode.body = self.visit(node.body, newnode)
        newnode.orelse = self.visit(node.orelse, newnode)
        return newnode

    def visit_import(self, node, parent):
        """visit a Import node by returning a fresh instance of it"""
        newnode = new.Import()
        _set_infos(node, newnode, parent)
        newnode.names = [(alias.name, alias.asname) for alias in node.names]
        # save import names in parent's locals:
        for (name, asname) in newnode.names:
            name = asname or name
            newnode.parent.set_local(name.split('.')[0], newnode)
        return newnode

    def visit_index(self, node, parent):
        """visit a Index node by returning a fresh instance of it"""
        newnode = new.Index()
        newnode.parent = parent
        newnode.value = self.visit(node.value, newnode)
        return newnode

    def visit_keyword(self, node, parent):
        """visit a Keyword node by returning a fresh instance of it"""
        newnode = new.Keyword()
        newnode.parent = parent
        newnode.arg = node.arg
        newnode.value = self.visit(node.value, newnode)
        return newnode

    def visit_lambda(self, node, parent):
        """visit a Lambda node by returning a fresh instance of it"""
        newnode = new.Lambda()
        _lineno_parent(node, newnode, parent)
        newnode.args = self.visit(node.args, newnode)
        newnode.body = self.visit(node.body, newnode)
        return newnode

    def visit_list(self, node, parent):
        """visit a List node by returning a fresh instance of it"""
        newnode = new.List()
        _lineno_parent(node, newnode, parent)
        newnode.elts = [self.visit(child, newnode) for child in node.elts]
        return newnode

    def visit_listcomp(self, node, parent):
        """visit a ListComp node by returning a fresh instance of it"""
        newnode = new.ListComp()
        _lineno_parent(node, newnode, parent)
        newnode.elt = self.visit(node.elt, newnode)
        newnode.generators = [self.visit(child, newnode)
                              for child in node.generators]
        return newnode

    def visit_name(self, node, parent):
        """visit a Name node by returning a fresh instance of it"""
        # True and False can be assigned to something in py2x, so we have to
        # check first the asscontext
        if self.asscontext == "Del":
            newnode = new.DelName()
        elif self.asscontext is not None: # Ass
            assert self.asscontext == "Ass"
            newnode = new.AssName()
        elif node.id in CONST_NAME_TRANSFORMS:
            newnode = new.Const(CONST_NAME_TRANSFORMS[node.id])
            _set_infos(node, newnode, parent)
            return newnode
        else:
            newnode = new.Name()
        _lineno_parent(node, newnode, parent)
        newnode.name = node.id
        # XXX REMOVE me :
        if self.asscontext in ('Del', 'Ass'): # 'Aug' ??
            self._save_assignment(newnode)
        return newnode

    def visit_bytes(self, node, parent):
        """visit a Bytes node by returning a fresh instance of Const"""
        newnode = new.Const(node.s)
        _set_infos(node, newnode, parent)
        return newnode

    def visit_num(self, node, parent):
        """visit a Num node by returning a fresh instance of Const"""
        newnode = new.Const(node.n)
        _set_infos(node, newnode, parent)
        return newnode

    def visit_pass(self, node, parent):
        """visit a Pass node by returning a fresh instance of it"""
        newnode = new.Pass()
        _set_infos(node, newnode, parent)
        return newnode

    def visit_str(self, node, parent):
        """visit a Str node by returning a fresh instance of Const"""
        newnode = new.Const(node.s)
        _set_infos(node, newnode, parent)
        return newnode

    def visit_print(self, node, parent):
        """visit a Print node by returning a fresh instance of it"""
        newnode = new.Print()
        _lineno_parent(node, newnode, parent)
        newnode.nl = node.nl
        if node.dest is not None:
            newnode.dest = self.visit(node.dest, newnode)
        newnode.values = [self.visit(child, newnode) for child in node.values]
        return newnode

    def visit_raise(self, node, parent):
        """visit a Raise node by returning a fresh instance of it"""
        newnode = new.Raise()
        _lineno_parent(node, newnode, parent)
        if node.type is not None:
            newnode.exc = self.visit(node.type, newnode)
        if node.inst is not None:
            newnode.inst = self.visit(node.inst, newnode)
        if node.tback is not None:
            newnode.tback = self.visit(node.tback, newnode)
        return newnode

    def visit_return(self, node, parent):
        """visit a Return node by returning a fresh instance of it"""
        newnode = new.Return()
        _lineno_parent(node, newnode, parent)
        if node.value is not None:
            newnode.value = self.visit(node.value, newnode)
        return newnode

    def visit_set(self, node, parent):
        """visit a Set node by returning a fresh instance of it"""
        newnode = new.Set()
        _lineno_parent(node, newnode, parent)
        newnode.elts = [self.visit(child, newnode) for child in node.elts]
        return newnode

    def visit_setcomp(self, node, parent):
        """visit a SetComp node by returning a fresh instance of it"""
        newnode = new.SetComp()
        _lineno_parent(node, newnode, parent)
        newnode.elt = self.visit(node.elt, newnode)
        newnode.generators = [self.visit(child, newnode)
                              for child in node.generators]
        return newnode

    def visit_slice(self, node, parent):
        """visit a Slice node by returning a fresh instance of it"""
        newnode = new.Slice()
        newnode.parent = parent
        if node.lower is not None:
            newnode.lower = self.visit(node.lower, newnode)
        if node.upper is not None:
            newnode.upper = self.visit(node.upper, newnode)
        if node.step is not None:
            newnode.step = self.visit(node.step, newnode)
        return newnode

    def visit_subscript(self, node, parent):
        """visit a Subscript node by returning a fresh instance of it"""
        newnode = new.Subscript()
        _lineno_parent(node, newnode, parent)
        subcontext, self.asscontext = self.asscontext, None
        newnode.value = self.visit(node.value, newnode)
        newnode.slice = self.visit(node.slice, newnode)
        self.asscontext = subcontext
        return newnode

    def visit_tryexcept(self, node, parent):
        """visit a TryExcept node by returning a fresh instance of it"""
        newnode = new.TryExcept()
        _lineno_parent(node, newnode, parent)
        newnode.body = [self.visit(child, newnode) for child in node.body]
        newnode.handlers = [self.visit(child, newnode) for child in node.handlers]
        newnode.orelse = [self.visit(child, newnode) for child in node.orelse]
        return newnode

    def visit_tryfinally(self, node, parent):
        """visit a TryFinally node by returning a fresh instance of it"""
        newnode = new.TryFinally()
        _lineno_parent(node, newnode, parent)
        newnode.body = [self.visit(child, newnode) for child in node.body]
        newnode.finalbody = [self.visit(n, newnode) for n in node.finalbody]
        return newnode

    def visit_tuple(self, node, parent):
        """visit a Tuple node by returning a fresh instance of it"""
        newnode = new.Tuple()
        _lineno_parent(node, newnode, parent)
        newnode.elts = [self.visit(child, newnode) for child in node.elts]
        return newnode

    def visit_unaryop(self, node, parent):
        """visit a UnaryOp node by returning a fresh instance of it"""
        newnode = new.UnaryOp()
        _lineno_parent(node, newnode, parent)
        newnode.operand = self.visit(node.operand, newnode)
        newnode.op = _UNARY_OP_CLASSES[node.op.__class__]
        return newnode

    def visit_while(self, node, parent):
        """visit a While node by returning a fresh instance of it"""
        newnode = new.While()
        _lineno_parent(node, newnode, parent)
        newnode.test = self.visit(node.test, newnode)
        newnode.body = [self.visit(child, newnode) for child in node.body]
        newnode.orelse = [self.visit(child, newnode) for child in node.orelse]
        return newnode

    def visit_with(self, node, parent):
        newnode = new.With()
        _lineno_parent(node, newnode, parent)
        expr = self.visit(node.context_expr, newnode)
        self.asscontext = "Ass"
        if node.optional_vars is not None:
            vars = self.visit(node.optional_vars, newnode)
        else:
            vars = None
        self.asscontext = None
        newnode.items = [(expr, vars)]
        newnode.body = [self.visit(child, newnode) for child in node.body]
        return newnode

    def visit_yield(self, node, parent):
        """visit a Yield node by returning a fresh instance of it"""
        return _create_yield_node(node, parent, self, new.Yield)

class TreeRebuilder3k(TreeRebuilder):
    """extend and overwrite TreeRebuilder for python3k"""

    def visit_arg(self, node, parent):
        """visit a arg node by returning a fresh AssName instance"""
        # the <arg> node is coming from py>=3.0, but we use AssName in py2.x
        # XXX or we should instead introduce a Arg node in astroid ?
        return self.visit_assname(node, parent, node.arg)

    def visit_nameconstant(self, node, parent):
        # in Python 3.4 we have NameConstant for True / False / None
        newnode = new.Const(node.value)
        _set_infos(node, newnode, parent)
        return newnode

    def visit_arguments(self, node, parent):
        newnode = super(TreeRebuilder3k, self).visit_arguments(node, parent)
        self.asscontext = "Ass"
        newnode.kwonlyargs = [self.visit(child, newnode) for child in node.kwonlyargs]
        self.asscontext = None
        newnode.kw_defaults = [self.visit(child, newnode) if child else None for child in node.kw_defaults]
        newnode.annotations = [
            self.visit(arg.annotation, newnode) if arg.annotation else None
            for arg in node.args]
        return newnode

    def visit_excepthandler(self, node, parent):
        """visit an ExceptHandler node by returning a fresh instance of it"""
        newnode = new.ExceptHandler()
        _lineno_parent(node, newnode, parent)
        if node.type is not None:
            newnode.type = self.visit(node.type, newnode)
        if node.name is not None:
            newnode.name = self.visit_assname(node, newnode, node.name)
        newnode.body = [self.visit(child, newnode) for child in node.body]
        return newnode

    def visit_nonlocal(self, node, parent):
        """visit a Nonlocal node and return a new instance of it"""
        newnode = new.Nonlocal(node.names)
        _set_infos(node, newnode, parent)
        return newnode

    def visit_raise(self, node, parent):
        """visit a Raise node by returning a fresh instance of it"""
        newnode = new.Raise()
        _lineno_parent(node, newnode, parent)
        # no traceback; anyway it is not used in Pylint
        if node.exc is not None:
            newnode.exc = self.visit(node.exc, newnode)
        if node.cause is not None:
            newnode.cause = self.visit(node.cause, newnode)
        return newnode

    def visit_starred(self, node, parent):
        """visit a Starred node and return a new instance of it"""
        newnode = new.Starred()
        _lineno_parent(node, newnode, parent)
        newnode.value = self.visit(node.value, newnode)
        return newnode

    def visit_try(self, node, parent):
        # python 3.3 introduce a new Try node replacing TryFinally/TryExcept nodes
        if node.finalbody:
            newnode = new.TryFinally()
            _lineno_parent(node, newnode, parent)
            newnode.finalbody = [self.visit(n, newnode) for n in node.finalbody]
            if node.handlers:
                excnode = new.TryExcept()
                _lineno_parent(node, excnode, newnode)
                excnode.body = [self.visit(child, excnode) for child in node.body]
                excnode.handlers = [self.visit(child, excnode) for child in node.handlers]
                excnode.orelse = [self.visit(child, excnode) for child in node.orelse]
                newnode.body = [excnode]
            else:
                newnode.body = [self.visit(child, newnode) for child in node.body]
        elif node.handlers:
            newnode = new.TryExcept()
            _lineno_parent(node, newnode, parent)
            newnode.body = [self.visit(child, newnode) for child in node.body]
            newnode.handlers = [self.visit(child, newnode) for child in node.handlers]
            newnode.orelse = [self.visit(child, newnode) for child in node.orelse]
        return newnode

    def visit_with(self, node, parent):
        if 'items' not in node._fields:
            # python < 3.3
            return super(TreeRebuilder3k, self).visit_with(node, parent)

        newnode = new.With()
        _lineno_parent(node, newnode, parent)
        def visit_child(child):
            expr = self.visit(child.context_expr, newnode)
            self.asscontext = 'Ass'
            if child.optional_vars:
                var = self.visit(child.optional_vars, newnode)
            else:
                var = None
            self.asscontext = None
            return expr, var
        newnode.items = [visit_child(child)
                         for child in node.items]
        newnode.body = [self.visit(child, newnode) for child in node.body]
        return newnode

    def visit_yieldfrom(self, node, parent):
        return _create_yield_node(node, parent, self, new.YieldFrom)

    def visit_class(self, node, parent):
        newnode = super(TreeRebuilder3k, self).visit_class(node, parent)
        newnode._newstyle = True
        for keyword in node.keywords:
            if keyword.arg == 'metaclass':
                newnode._metaclass = self.visit(keyword, newnode).value
                break
        return newnode

if sys.version_info >= (3, 0):
    TreeRebuilder = TreeRebuilder3k

<|MERGE_RESOLUTION|>--- conflicted
+++ resolved
@@ -346,12 +346,7 @@
         _lineno_parent(node, newnode, parent)
         newnode.left = self.visit(node.left, newnode)
         newnode.ops = [(_CMP_OP_CLASSES[op.__class__], self.visit(expr, newnode))
-<<<<<<< HEAD
-                    for (op, expr) in zip(node.ops, node.comparators)]
-=======
                        for (op, expr) in zip(node.ops, node.comparators)]
-        newnode.set_line_info(newnode.last_child())
->>>>>>> bf919348
         return newnode
 
     def visit_comprehension(self, node, parent):
@@ -392,12 +387,7 @@
         newnode = new.Dict()
         _lineno_parent(node, newnode, parent)
         newnode.items = [(self.visit(key, newnode), self.visit(value, newnode))
-<<<<<<< HEAD
-                          for key, value in zip(node.keys, node.values)]
-=======
                          for key, value in zip(node.keys, node.values)]
-        newnode.set_line_info(newnode.last_child())
->>>>>>> bf919348
         return newnode
 
     def visit_dictcomp(self, node, parent):
@@ -497,12 +487,8 @@
         decorators = getattr(node, attr)
         if decorators:
             newnode.decorators = self.visit_decorators(node, newnode)
-<<<<<<< HEAD
-=======
         if PY3K and node.returns:
             newnode.returns = self.visit(node.returns, newnode)
-        newnode.set_line_info(newnode.last_child())
->>>>>>> bf919348
         self._global_names.pop()
         frame = newnode.parent.frame()
         if isinstance(frame, new.Class):
